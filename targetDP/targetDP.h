--- conflicted
+++ resolved
@@ -24,23 +24,17 @@
 #ifndef _TDP_INCLUDED
 #define _TDP_INCLUDED
 
-<<<<<<< HEAD
-
 /* Main settings */
 
 #define VVL_CUDA 1 /* virtual vector length for TARGETDP CUDA (usually 1) */
 #define VVL_C 1 /* virtual vector length for TARGETDP C (usually 1 for AoS */
               /*  or a small multiple of the hardware vector length for SoA)*/
 
-/* #define OPENMP_ENABLED */ /* uncomment when OpenMP is being used for TARGETDP C */
-
 /* End main settings */
 
 
-#ifdef CUDA /* CUDA */
-=======
 #ifdef __NVCC__ /* CUDA */
->>>>>>> b8810e9d
+
 
 /*
  * CUDA Settings 
@@ -172,7 +166,7 @@
 
 /* Thread-level-parallelism execution macro */
 
-#ifdef OPENMP_ENABLED
+#ifdef _OPENMP
 
 #define __targetTLP__(simtIndex,extent)	\
 _Pragma("omp parallel for")				\
@@ -182,7 +176,7 @@
 _Pragma("omp parallel for")				\
 for(simtIndex=0;simtIndex<extent;simtIndex++)
 
-#else //NOT OPENMP_ENABLED
+#else /* NOT OPENMP */
 
 #define __targetTLP__(simtIndex,extent)	\
 for(simtIndex=0;simtIndex<extent;simtIndex+=VVL)
@@ -203,7 +197,7 @@
 #define __targetILP__(vecIndex) 
 #else
 
-#ifdef OPENMP_ENABLED
+#ifdef _OPENMP
 #define __targetILP__(vecIndex)  \
 _Pragma("omp simd")				\
  for (vecIndex = 0; vecIndex < VVL; vecIndex++) 
