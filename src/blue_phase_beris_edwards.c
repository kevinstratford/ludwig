/*****************************************************************************
 *
 *  blue_phase_beris_edwards.c
 *
 *  Time evolution for the blue phase tensor order parameter via the
 *  Beris-Edwards equation with fluctuations.
 *
 *  We have
 *
 *  d_t Q_ab + div . (u Q_ab) + S(W, Q) = -Gamma H_ab + xi_ab
 *
 *  where S(W, Q) allows for the rotation of rod-like molecules.
 *  W_ab is the velocity gradient tensor. H_ab is the molecular
 *  field.
 *
 *  S(W, Q) = (xi D_ab + Omega_ab)(Q_ab + (1/3) d_ab)
 *          + (Q_ab + (1/3) d_ab)(xiD_ab - Omega_ab)
 *          - 2xi(Q_ab + (1/3) d_ab) Tr (QW)
 *
 *  D_ab = (1/2) (W_ab + W_ba) and Omega_ab = (1/2) (W_ab - W_ba);
 *  the final term renders the whole thing traceless.
 *  xi is defined with the free energy.
 *
 *  The noise term xi_ab is treated following Bhattacharjee et al.
 *  J. Chem. Phys. 133 044112 (2010). We need to define five constant
 *  matrices T_ab; these are used in association with five random
 *  variates at each lattice site to generate consistent noise. The
 *  variance is 2 kT Gamma from fluctuation dissipation.
 *
 *
 *  Edinburgh Soft Matter and Statistical Physics Group and
 *  Edinburgh Parallel Computing Centre
 *
 *  (c) 2009-2024 The University of Edinburgh
 *
 *  Contributing authors:
 *  Kevin Stratford (kevin@epcc.ed.ac.uk)
 *  Alan Gray (alang@epcc.ed.ac.uk)
 *  Davide Marenduzzo supplied the inspiration.
 *
 *****************************************************************************/

#include <assert.h>
#include <limits.h>
#include <stdlib.h>
#include <math.h>

#include "pe.h"
#include "util.h"
#include "coords.h"
#include "physics.h"
#include "leesedwards.h"
#include "advection_bcs.h"
#include "blue_phase.h"
#include "blue_phase_beris_edwards.h"
#include "advection_s.h"
#include "colloids.h"
#include "timer.h"

__host__ int beris_edw_update_driver(beris_edw_t * be, field_t * fq,
				     field_grad_t * fq_grad,
				     hydro_t * hydro,
				     map_t * map, noise_t * noise);
__host__ int beris_edw_fix_swd(beris_edw_t * be, colloids_info_t * cinfo,
			       hydro_t * hydro, map_t * map);
__host__ int beris_edw_update_host(beris_edw_t * be, fe_t * fe, field_t * fq,
				   hydro_t * hydro, advflux_t * flux,
				   map_t * map, noise_t * noise);
__host__ int beris_edw_h_driver(beris_edw_t * be, fe_t * fe);

__global__ void beris_edw_h_kernel_v(kernel_3d_v_t k3v, beris_edw_t * be,
				     fe_t * fe);
__global__ void beris_edw_kernel_v(kernel_3d_v_t k3v, beris_edw_t * be,
				   field_t * fq, field_grad_t * fqgrad,
				   hydro_t * hydro, advflux_t * flux,
				   map_t * map, noise_t * noise);
__global__ void beris_edw_fix_swd_kernel(kernel_3d_t k3d,
					 colloids_info_t * cinfo,
					 hydro_t * hydro, map_t * map,
					 int noffsetx,
					 int noffsety, int noffsetz);

struct beris_edw_s {
  beris_edw_param_t * param;       /* Parameters */
  cs_t * cs;                       /* Coordinate object */
  lees_edw_t * le;                 /* Lees Edwards */
  advflux_t * flux;                /* Advective fluxes */
  int nall;                        /* Allocated sites */
  double * h;                      /* Molecular Field */

  beris_edw_t * target;            /* Target memory */
};

static __constant__ beris_edw_param_t static_param;

/*****************************************************************************
 *
 *  beris_edw_create
 *
 *  Create; one-time initialisation of the constant noise matrices is
 *  also here.
 *
 *****************************************************************************/

__host__ int beris_edw_create(pe_t * pe, cs_t * cs, lees_edw_t * le,
			      beris_edw_t ** pobj) {

  int ndevice;
  int nsites = 0;
  advflux_t * flx = NULL;
  beris_edw_t * obj = NULL;

  assert(pe);
  assert(cs);
  assert(le);
  assert(pobj);

  obj = (beris_edw_t *) calloc(1, sizeof(beris_edw_t));
  assert(obj);
  if (obj == NULL) pe_fatal(pe, "calloc(beris_edw) failed\n");

  obj->param = (beris_edw_param_t *) calloc(1, sizeof(beris_edw_param_t));
  if (obj->param == NULL) pe_fatal(pe, "calloc(beris_edw_param_t) failed\n");

  advflux_le_create(pe, cs, le, NQAB, &flx);
  assert(flx);

  lees_edw_nsites(le, &nsites);
  obj->nall = nsites;

  if (nsites < 1 || INT_MAX/NQAB < nsites) {
    pe_info(pe, "beris_edw_create: failure in int32_t indexing\n");
    return -1;
  }

  obj->h = (double *) calloc(nsites*NQAB, sizeof(double));
  assert(obj->h);

  obj->cs = cs;
  obj->le = le;
  obj->flux = flx;

  beris_edw_tmatrix(obj->param->tmatrix);

  /* Allocate a target copy, or alias */

  tdpGetDeviceCount(&ndevice);

  if (ndevice == 0) {
    obj->target = obj;
  }
  else {
    double * htmp = NULL;
    beris_edw_param_t * tmp;
    lees_edw_t * letarget = NULL;

    tdpAssert(tdpMalloc((void **) &obj->target, sizeof(beris_edw_t)));
    tdpAssert(tdpMemset(obj->target, 0, sizeof(beris_edw_t)));
    tdpGetSymbolAddress((void **) &tmp, tdpSymbol(static_param));
    tdpAssert(tdpMemcpy(&obj->target->param, &tmp, sizeof(beris_edw_param_t *),
			tdpMemcpyHostToDevice));

    lees_edw_target(le, &letarget);
    tdpAssert(tdpMemcpy(&obj->target->le, &letarget, sizeof(lees_edw_t *),
			tdpMemcpyHostToDevice));
    tdpAssert(tdpMemcpy(&obj->target->flux, &flx->target, sizeof(advflux_t *),
			tdpMemcpyHostToDevice));

    tdpAssert(tdpMemcpy(&obj->target->nall, &obj->nall, sizeof(int),
			tdpMemcpyHostToDevice));
    tdpAssert(tdpMalloc((void **) &htmp, nsites*NQAB*sizeof(double)));
    tdpAssert(tdpMemcpy(&obj->target->h, &htmp, sizeof(double *),
			tdpMemcpyHostToDevice));
  }

  *pobj = obj;

  return 0;
}

/*****************************************************************************
 *
 *  beris_edw_free
 *
 *****************************************************************************/

__host__ int beris_edw_free(beris_edw_t * be) {

  int ndevice;

  assert(be);

  tdpGetDeviceCount(&ndevice);

  if (ndevice > 0) {
    double * htmp;

    tdpAssert(tdpMemcpy(&htmp, &be->target->h, sizeof(double *),
			tdpMemcpyDeviceToHost));
    tdpAssert(tdpFree(htmp));
    tdpAssert(tdpFree(be->target));
  }

  advflux_free(be->flux);
  free(be->h);
  free(be->param);
  free(be);

  return 0;
}

/*****************************************************************************
 *
 *  beris_edw_param_commit
 *
 *****************************************************************************/

__host__ int beris_edw_param_commit(beris_edw_t * be) {

  double kt;
  physics_t * phys = NULL;

  assert(be);

  physics_ref(&phys);

  physics_kt(phys, &kt);
  be->param->var = sqrt(2.0*kt*be->param->gamma);

  tdpMemcpyToSymbol(tdpSymbol(static_param), be->param,
		    sizeof(beris_edw_param_t), 0, tdpMemcpyHostToDevice);

  return 0;
}

/*****************************************************************************
 *
 *  beris_edw_param_set
 *
 *****************************************************************************/

__host__ int beris_edw_param_set(beris_edw_t * be, beris_edw_param_t * vals) {

  assert(be);
  assert(vals);

  *be->param = *vals;

  return 0;
}

/*****************************************************************************
 *
 *  beris_edw_update
 *
 *  Driver routine for the update.
 *
 *  Compute advective fluxes (plus appropriate boundary conditions),
 *  and perform update for one time step.
 *
 *  hydro is allowed to be NULL, in which case we only have relaxational
 *  dynamics.
 *
 *****************************************************************************/

__host__ int beris_edw_update(beris_edw_t * be,
			      fe_t * fe,
			      field_t * fq,
			      field_grad_t * fq_grad,
			      hydro_t * hydro,
			      colloids_info_t * cinfo,
			      map_t * map,
			      noise_t * noise) {
  assert(be);
  assert(fq);
  assert(map);

  if (hydro) {
    beris_edw_fix_swd(be, cinfo, hydro, map);
    hydro_lees_edwards(hydro);
    advection_x(be->flux, hydro, fq);
    advection_bcs_no_normal_flux(be->flux, map);
  }

  beris_edw_h_driver(be, fe);
  beris_edw_update_driver(be, fq, fq_grad, hydro, map, noise);

  return 0;
}

/*****************************************************************************
 *
 *  beris_edw_update_host
 *
 *  Update q via Euler forward step. Note here we only update the
 *  5 independent elements of the Q tensor.
 *
 *  hydro is allowed to be NULL, in which case we only have relaxational
 *  dynamics.
 *
 *  This is a explicit (ic,jc,kc) loop version retained for reference.
 *
 *  TODO: The assert(0) in the noise section indicates this requires
 *        a test. The rest of the code is unaffected.
 *
 *****************************************************************************/

__host__ int beris_edw_update_host(beris_edw_t * be, fe_t * fe, field_t * fq,
				   hydro_t * hydro, advflux_t * flux,
				   map_t * map, noise_t * noise) {
  int ic, jc, kc;
  int ia, ib, id;
  int index, indexj, indexk;
  int nlocal[3];
  int status;

  double q[3][3];
  double w[3][3];
  double d[3][3];
  double h[3][3];
  double s[3][3];
  double omega[3][3];
  double trace_qw;
  double xi;
  double gamma;

  double chi[NQAB], chi_qab[3][3];
  double tmatrix[3][3][NQAB] = {0};
  double var = 0.0;

  const double dt = 1.0;
  const double r3 = 1.0/3.0;
  KRONECKER_DELTA_CHAR(d_);

  assert(be);
  assert(fe);
  assert(fe->func->htensor);
  assert(fq);
  assert(flux);
  assert(map);

  xi = be->param->xi;
  gamma = be->param->gamma;
  var = be->param->var;

  for (ia = 0; ia < 3; ia++) {
    for (ib = 0; ib < 3; ib++) {
      s[ia][ib] = 0.0;
      chi_qab[ia][ib] = 0.0;
    }
  }

  /* Get kBT, variance of noise and set basis of traceless,
   * symmetric matrices for contraction */

  if (be->param->noise) {
    assert(0); /* check noise kt */
    beris_edw_tmatrix(tmatrix);
  }

  lees_edw_nlocal(be->le, nlocal);

  for (ic = 1; ic <= nlocal[X]; ic++) {
    for (jc = 1; jc <= nlocal[Y]; jc++) {
      for (kc = 1; kc <= nlocal[Z]; kc++) {

	index = lees_edw_index(be->le, ic, jc, kc);

	map_status(map, index, &status);
	if (status != MAP_FLUID) continue;

	field_tensor(fq, index, q);
	fe->func->htensor(fe, index, h);

	if (hydro) {

	  /* Velocity gradient tensor, symmetric and antisymmetric parts */

	  hydro_u_gradient_tensor(hydro, ic, jc, kc, w);

	  trace_qw = 0.0;

	  for (ia = 0; ia < 3; ia++) {
	    for (ib = 0; ib < 3; ib++) {
	      trace_qw += q[ia][ib]*w[ib][ia];
	      d[ia][ib]     = 0.5*(w[ia][ib] + w[ib][ia]);
	      omega[ia][ib] = 0.5*(w[ia][ib] - w[ib][ia]);
	    }
	  }

	  for (ia = 0; ia < 3; ia++) {
	    for (ib = 0; ib < 3; ib++) {
	      s[ia][ib] = -2.0*xi*(q[ia][ib] + r3*d_[ia][ib])*trace_qw;
	      for (id = 0; id < 3; id++) {
		s[ia][ib] +=
		  (xi*d[ia][id] + omega[ia][id])*(q[id][ib] + r3*d_[id][ib])
		+ (q[ia][id] + r3*d_[ia][id])*(xi*d[id][ib] - omega[id][ib]);
	      }
	    }
	  }
	}

	/* Fluctuating tensor order parameter */

	if (be->param->noise) {
	  noise_reap_n(noise, index, NQAB, chi);
	  for (id = 0; id < NQAB; id++) {
	    chi[id] = var*chi[id];
	  }

	  for (ia = 0; ia < 3; ia++) {
	    for (ib = 0; ib < 3; ib++) {
	      chi_qab[ia][ib] = 0.0;
	      for (id = 0; id < NQAB; id++) {
		chi_qab[ia][ib] += chi[id]*tmatrix[ia][ib][id];
	      }
	    }
	  }
	}

	/* Here's the full hydrodynamic update. */

	indexj = lees_edw_index(be->le, ic, jc-1, kc);
	indexk = lees_edw_index(be->le, ic, jc, kc-1);

	q[X][X] += dt*(s[X][X] + gamma*h[X][X] + chi_qab[X][X]
		       - flux->fe[addr_rank1(flux->nsite, NQAB, index, XX)]
		       + flux->fw[addr_rank1(flux->nsite, NQAB, index, XX)]
		       - flux->fy[addr_rank1(flux->nsite, NQAB, index, XX)]
		       + flux->fy[addr_rank1(flux->nsite, NQAB, indexj, XX)]
		       - flux->fz[addr_rank1(flux->nsite, NQAB, index, XX)]
		       + flux->fz[addr_rank1(flux->nsite, NQAB, indexk, XX)]);

	q[X][Y] += dt*(s[X][Y] + gamma*h[X][Y] + chi_qab[X][Y]
		       - flux->fe[addr_rank1(flux->nsite, NQAB, index, XY)]
		       + flux->fw[addr_rank1(flux->nsite, NQAB, index, XY)]
		       - flux->fy[addr_rank1(flux->nsite, NQAB, index, XY)]
		       + flux->fy[addr_rank1(flux->nsite, NQAB, indexj, XY)]
		       - flux->fz[addr_rank1(flux->nsite, NQAB, index,  XY)]
		       + flux->fz[addr_rank1(flux->nsite, NQAB, indexk, XY)]);

	q[X][Z] += dt*(s[X][Z] + gamma*h[X][Z] + chi_qab[X][Z]
		       - flux->fe[addr_rank1(flux->nsite, NQAB, index, XZ)]
		       + flux->fw[addr_rank1(flux->nsite, NQAB, index, XZ)]
		       - flux->fy[addr_rank1(flux->nsite, NQAB, index, XZ)]
		       + flux->fy[addr_rank1(flux->nsite, NQAB, indexj, XZ)]
		       - flux->fz[addr_rank1(flux->nsite, NQAB, index, XZ)]
		       + flux->fz[addr_rank1(flux->nsite, NQAB, indexk, XZ)]);

	q[Y][Y] += dt*(s[Y][Y] + gamma*h[Y][Y] + chi_qab[Y][Y]
		       - flux->fe[addr_rank1(flux->nsite, NQAB, index, YY)]
		       + flux->fw[addr_rank1(flux->nsite, NQAB, index, YY)]
		       - flux->fy[addr_rank1(flux->nsite, NQAB, index, YY)]
		       + flux->fy[addr_rank1(flux->nsite, NQAB, indexj, YY)]
		       - flux->fz[addr_rank1(flux->nsite, NQAB, index, YY)]
		       + flux->fz[addr_rank1(flux->nsite, NQAB, indexk, YY)]);

	q[Y][Z] += dt*(s[Y][Z] + gamma*h[Y][Z] + chi_qab[Y][Z]
		       - flux->fe[addr_rank1(flux->nsite, NQAB, index, YZ)]
		       + flux->fw[addr_rank1(flux->nsite, NQAB, index, YZ)]
		       - flux->fy[addr_rank1(flux->nsite, NQAB, index, YZ)]
		       + flux->fy[addr_rank1(flux->nsite, NQAB, indexj, YZ)]
		       - flux->fz[addr_rank1(flux->nsite, NQAB, index, YZ)]
		       + flux->fz[addr_rank1(flux->nsite, NQAB, indexk, YZ)]);

	field_tensor_set(fq, index, q);

	/* Next site */
      }
    }
  }

  return 0;
}

/*****************************************************************************
 *
 *  beris_edw_update_driver
 *
 *  Update q via Euler forward step. Note here we only update the
 *  5 independent elements of the Q tensor.
 *
 *  hydro is allowed to be NULL, in which case we only have relaxational
 *  dynamics.
 *
 *****************************************************************************/

__host__ int beris_edw_update_driver(beris_edw_t * be,
				     field_t * fq,
				     field_grad_t * fq_grad,
				     hydro_t * hydro,
				     map_t * map,
				     noise_t * noise) {
  int nlocal[3];

  hydro_t * hydrotarget = NULL;
  noise_t * noisetarget = NULL;

  assert(be);
  assert(fq);
  assert(map);

  cs_nlocal(be->cs, nlocal);

  {
    dim3 nblk = {};
    dim3 ntpb = {};
    cs_limits_t lim = {1, nlocal[X], 1, nlocal[Y], 1, nlocal[Z]};
    kernel_3d_v_t k3v = kernel_3d_v(be->cs, lim, NSIMDVL);

    kernel_3d_launch_param(k3v.kiterations, &nblk, &ntpb);

<<<<<<< HEAD
  beris_edw_param_commit(be);
  if (hydro) hydrotarget = hydro->target;
  if (noise) noisetarget = noise->target;
=======
    beris_edw_param_commit(be);
    if (hydro) hydrotarget = hydro->target;

    ison = 0;
    if (noise) noise_present(noise, NOISE_QAB, &ison);
    if (ison) noisetarget = noise;
>>>>>>> 0eaa4671

    TIMER_start(BP_BE_UPDATE_KERNEL);

    tdpLaunchKernel(beris_edw_kernel_v, nblk, ntpb, 0, 0,
		    k3v, be->target, fq->target, fq_grad->target,
		    hydrotarget, be->flux->target, map->target, noisetarget);

    tdpAssert(tdpPeekAtLastError());
    tdpAssert(tdpDeviceSynchronize());

    TIMER_stop(BP_BE_UPDATE_KERNEL);
  }

  return 0;
}

/*****************************************************************************
 *
 *  beris_edw_kernel
 *
 *****************************************************************************/

__global__ void beris_edw_kernel_v(kernel_3d_v_t k3v, beris_edw_t * be,
				   field_t * fq, field_grad_t * fqgrad,
				   hydro_t * hydro, advflux_t * flux,
				   map_t * map, noise_t * noise) {
  int kindex = 0;

  const double dt = 1.0;
  const double r3 = (1.0/3.0);
  KRONECKER_DELTA_CHAR(d_);

  assert(be);
  assert(fq);
  assert(fqgrad);
  assert(flux);
  assert(map);

  for_simt_parallel(kindex, k3v.kiterations, NSIMDVL) {

    int iv;
    int index;
    int ic[NSIMDVL], jc[NSIMDVL], kc[NSIMDVL];
    int indexj[NSIMDVL], indexk[NSIMDVL];
    int maskv[NSIMDVL];
    int status = 0;

    double q[3][3][NSIMDVL];
    double w[3][3][NSIMDVL] = {0};
    double d[3][3][NSIMDVL];
    double s[3][3][NSIMDVL];

    double omega[3][3][NSIMDVL];
    double trace_qw[NSIMDVL];
    double chi[NQAB], chi_qab[3][3][NSIMDVL];
    double tr[NSIMDVL];

    index = k3v.kindex0 + kindex;
    kernel_3d_v_coords(&k3v, kindex, ic, jc, kc);
    kernel_3d_v_mask(&k3v, ic, jc, kc, maskv);

    for (int ia = 0; ia < 3; ia++) {
      for (int ib = 0; ib < 3; ib++) {
	for_simd_v(iv, NSIMDVL) s[ia][ib][iv] = 0.0;
	for_simd_v(iv, NSIMDVL) chi_qab[ia][ib][iv] = 0.0;
      }
    }

    /* Mask out non-fluid sites. */

    /* No vectorisation here at the moment */
    for (iv = 0; iv < NSIMDVL; iv++) {
      if (maskv[iv]) map_status(map, index+iv, &status);
      if (maskv[iv] && status != MAP_FLUID) maskv[iv] = 0;
    }

    /* Expand q tensor */

    for_simd_v(iv, NSIMDVL) q[X][X][iv] = fq->data[addr_rank1(fq->nsites,NQAB,index+iv,XX)];
    for_simd_v(iv, NSIMDVL) q[X][Y][iv] = fq->data[addr_rank1(fq->nsites,NQAB,index+iv,XY)];
    for_simd_v(iv, NSIMDVL) q[X][Z][iv] = fq->data[addr_rank1(fq->nsites,NQAB,index+iv,XZ)];
    for_simd_v(iv, NSIMDVL) q[Y][X][iv] = q[X][Y][iv];
    for_simd_v(iv, NSIMDVL) q[Y][Y][iv] = fq->data[addr_rank1(fq->nsites,NQAB,index+iv,YY)];
    for_simd_v(iv, NSIMDVL) q[Y][Z][iv] = fq->data[addr_rank1(fq->nsites,NQAB,index+iv,YZ)];
    for_simd_v(iv, NSIMDVL) q[Z][X][iv] = q[X][Z][iv];
    for_simd_v(iv, NSIMDVL) q[Z][Y][iv] = q[Y][Z][iv];
    for_simd_v(iv, NSIMDVL) q[Z][Z][iv] = 0.0 - q[X][X][iv] - q[Y][Y][iv];


    if (hydro) {
      /* Velocity gradient tensor, symmetric and antisymmetric parts */

      int im1[NSIMDVL];
      int ip1[NSIMDVL];

      for_simd_v(iv, NSIMDVL) im1[iv] = lees_edw_ic_to_buff(be->le, ic[iv], -1);
      for_simd_v(iv, NSIMDVL) ip1[iv] = lees_edw_ic_to_buff(be->le, ic[iv], +1);

      for_simd_v(iv, NSIMDVL) im1[iv] = lees_edw_index(be->le, im1[iv], jc[iv], kc[iv]);
      for_simd_v(iv, NSIMDVL) ip1[iv] = lees_edw_index(be->le, ip1[iv], jc[iv], kc[iv]);

      for_simd_v(iv, NSIMDVL) {
	if (maskv[iv]) {
	  w[X][X][iv] = 0.5*
	    (hydro->u->data[addr_rank1(hydro->nsite, NHDIM, ip1[iv], X)] -
	     hydro->u->data[addr_rank1(hydro->nsite, NHDIM, im1[iv], X)]);
	    }
	  }
      for_simd_v(iv, NSIMDVL) {
	if (maskv[iv]) {
	  w[Y][X][iv] = 0.5*
	    (hydro->u->data[addr_rank1(hydro->nsite, NHDIM, ip1[iv], Y)] -
	     hydro->u->data[addr_rank1(hydro->nsite, NHDIM, im1[iv], Y)]);
	}
      }
      for_simd_v(iv, NSIMDVL) {
	if (maskv[iv]) {
	  w[Z][X][iv] = 0.5*
	    (hydro->u->data[addr_rank1(hydro->nsite, NHDIM, ip1[iv], Z)] -
	     hydro->u->data[addr_rank1(hydro->nsite, NHDIM, im1[iv], Z)]);
	}
      }

      for_simd_v(iv, NSIMDVL) {
	im1[iv] = lees_edw_index(be->le, ic[iv], jc[iv] - maskv[iv], kc[iv]);
      }
      for_simd_v(iv, NSIMDVL) {
	ip1[iv] = lees_edw_index(be->le, ic[iv], jc[iv] + maskv[iv], kc[iv]);
      }

      for_simd_v(iv, NSIMDVL) {
	w[X][Y][iv] = 0.5*
	  (hydro->u->data[addr_rank1(hydro->nsite, NHDIM, ip1[iv], X)] -
	   hydro->u->data[addr_rank1(hydro->nsite, NHDIM, im1[iv], X)]);
      }
      for_simd_v(iv, NSIMDVL) {
	w[Y][Y][iv] = 0.5*
	  (hydro->u->data[addr_rank1(hydro->nsite, NHDIM, ip1[iv], Y)] -
	   hydro->u->data[addr_rank1(hydro->nsite, NHDIM, im1[iv], Y)]);
      }
      for_simd_v(iv, NSIMDVL) {
	w[Z][Y][iv] = 0.5*
	  (hydro->u->data[addr_rank1(hydro->nsite, NHDIM, ip1[iv], Z)] -
	   hydro->u->data[addr_rank1(hydro->nsite, NHDIM, im1[iv], Z)]);
      }

      for_simd_v(iv, NSIMDVL) {
	im1[iv] = lees_edw_index(be->le, ic[iv], jc[iv], kc[iv] - maskv[iv]);
      }
      for_simd_v(iv, NSIMDVL) {
	ip1[iv] = lees_edw_index(be->le, ic[iv], jc[iv], kc[iv] + maskv[iv]);
      }

      for_simd_v(iv, NSIMDVL) {
	w[X][Z][iv] = 0.5*
	  (hydro->u->data[addr_rank1(hydro->nsite, NHDIM, ip1[iv], X)] -
	   hydro->u->data[addr_rank1(hydro->nsite, NHDIM, im1[iv], X)]);
      }
      for_simd_v(iv, NSIMDVL) {
	w[Y][Z][iv] = 0.5*
	  (hydro->u->data[addr_rank1(hydro->nsite, NHDIM, ip1[iv], Y)] -
	   hydro->u->data[addr_rank1(hydro->nsite, NHDIM, im1[iv], Y)]);
      }
      for_simd_v(iv, NSIMDVL) {
	w[Z][Z][iv] = 0.5*
	  (hydro->u->data[addr_rank1(hydro->nsite, NHDIM, ip1[iv], Z)] -
	   hydro->u->data[addr_rank1(hydro->nsite, NHDIM, im1[iv], Z)]);
      }

      /* Enforce tracelessness */

      for_simd_v(iv, NSIMDVL) tr[iv] = r3*(w[X][X][iv] + w[Y][Y][iv] + w[Z][Z][iv]);
      for_simd_v(iv, NSIMDVL) w[X][X][iv] -= tr[iv];
      for_simd_v(iv, NSIMDVL) w[Y][Y][iv] -= tr[iv];
      for_simd_v(iv, NSIMDVL) w[Z][Z][iv] -= tr[iv];

      for_simd_v(iv, NSIMDVL) trace_qw[iv] = 0.0;

      for (int ia = 0; ia < 3; ia++) {
	for (int ib = 0; ib < 3; ib++) {
	  for_simd_v(iv, NSIMDVL) trace_qw[iv] += q[ia][ib][iv]*w[ib][ia][iv];
	  for_simd_v(iv, NSIMDVL) d[ia][ib][iv]     = 0.5*(w[ia][ib][iv] + w[ib][ia][iv]);
	  for_simd_v(iv, NSIMDVL) omega[ia][ib][iv] = 0.5*(w[ia][ib][iv] - w[ib][ia][iv]);
	}
      }

      for (int ia = 0; ia < 3; ia++) {
	for (int ib = 0; ib < 3; ib++) {
	  for_simd_v(iv, NSIMDVL) {
	    s[ia][ib][iv] =
	      -2.0*be->param->xi*(q[ia][ib][iv] + r3*d_[ia][ib])*trace_qw[iv];
	  }
	  for (int id = 0; id < 3; id++) {
	    for_simd_v(iv, NSIMDVL) {
	      s[ia][ib][iv] +=
		(be->param->xi*d[ia][id][iv] + omega[ia][id][iv])
		*(q[id][ib][iv] + r3*d_[id][ib])
		+ (q[ia][id][iv] + r3*d_[ia][id])
		*(be->param->xi*d[id][ib][iv] - omega[id][ib][iv]);
	    }
	  }
	}
      }
    }

    /* Fluctuating tensor order parameter */

    if (be->param->noise) {

      for_simd_v(iv, NSIMDVL) {

	noise_reap_n(noise, index+iv, NQAB, chi);

	for (int id = 0; id < NQAB; id++) {
	  chi[id] = be->param->var*chi[id];
	}

	for (int ia = 0; ia < 3; ia++) {
	  for (int ib = 0; ib < 3; ib++) {
	    chi_qab[ia][ib][iv] = 0.0;
	    for (int id = 0; id < NQAB; id++) {
	      chi_qab[ia][ib][iv] += chi[id]*be->param->tmatrix[ia][ib][id];
	    }
	  }
	}
      }
    }

    /* Here's the full hydrodynamic update. */
    /* The divergence of advective fluxes involves (jc-1) and (kc-1)
     * which are masked out if not a valid kernel site */

    for_simd_v(iv, NSIMDVL) {
      indexj[iv] = lees_edw_index(be->le, ic[iv], jc[iv] - maskv[iv], kc[iv]);
    }
    for_simd_v(iv, NSIMDVL) {
      indexk[iv] = lees_edw_index(be->le, ic[iv], jc[iv], kc[iv] - maskv[iv]);
    }

    for_simd_v(iv, NSIMDVL) {
      if (maskv[iv]) {
      q[X][X][iv] += dt*
	(s[X][X][iv]
	 + chi_qab[X][X][iv]
	 + be->param->gamma*be->h[addr_rank1(be->nall, NQAB, index+iv, XX)]
	 - flux->fe[addr_rank1(flux->nsite,NQAB,index + iv,XX)]
	 + flux->fw[addr_rank1(flux->nsite,NQAB,index + iv,XX)]
	 - flux->fy[addr_rank1(flux->nsite,NQAB,index + iv,XX)]
	 + flux->fy[addr_rank1(flux->nsite,NQAB,indexj[iv],XX)]
	 - flux->fz[addr_rank1(flux->nsite,NQAB,index + iv,XX)]
	 + flux->fz[addr_rank1(flux->nsite,NQAB,indexk[iv],XX)]);
      }
    }

    for_simd_v(iv, NSIMDVL) {
      if (maskv[iv]) {
      q[X][Y][iv] += dt*
	(s[X][Y][iv]
	 + chi_qab[X][Y][iv]
	 + be->param->gamma*be->h[addr_rank1(be->nall, NQAB, index+iv, XY)]
	 - flux->fe[addr_rank1(flux->nsite,NQAB,index + iv,XY)]
	 + flux->fw[addr_rank1(flux->nsite,NQAB,index + iv,XY)]
	 - flux->fy[addr_rank1(flux->nsite,NQAB,index + iv,XY)]
	 + flux->fy[addr_rank1(flux->nsite,NQAB,indexj[iv],XY)]
	 - flux->fz[addr_rank1(flux->nsite,NQAB,index + iv,XY)]
	 + flux->fz[addr_rank1(flux->nsite,NQAB,indexk[iv],XY)]);
      }
    }

    for_simd_v(iv, NSIMDVL) {
      if (maskv[iv]) {
      q[X][Z][iv] += dt*
	(s[X][Z][iv]
	 + chi_qab[X][Z][iv]
	 + be->param->gamma*be->h[addr_rank1(be->nall, NQAB, index+iv, XZ)]
	 - flux->fe[addr_rank1(flux->nsite,NQAB,index + iv,XZ)]
	 + flux->fw[addr_rank1(flux->nsite,NQAB,index + iv,XZ)]
	 - flux->fy[addr_rank1(flux->nsite,NQAB,index + iv,XZ)]
	 + flux->fy[addr_rank1(flux->nsite,NQAB,indexj[iv],XZ)]
	 - flux->fz[addr_rank1(flux->nsite,NQAB,index + iv,XZ)]
	 + flux->fz[addr_rank1(flux->nsite,NQAB,indexk[iv],XZ)]);
      }
    }

    for_simd_v(iv, NSIMDVL) {
      if (maskv[iv]) {
      q[Y][Y][iv] += dt*
	(s[Y][Y][iv]
	 + chi_qab[Y][Y][iv]
	 + be->param->gamma*be->h[addr_rank1(be->nall, NQAB, index+iv, YY)]
	 - flux->fe[addr_rank1(flux->nsite,NQAB,index + iv,YY)]
	 + flux->fw[addr_rank1(flux->nsite,NQAB,index + iv,YY)]
	 - flux->fy[addr_rank1(flux->nsite,NQAB,index + iv,YY)]
	 + flux->fy[addr_rank1(flux->nsite,NQAB,indexj[iv],YY)]
	 - flux->fz[addr_rank1(flux->nsite,NQAB,index + iv,YY)]
	 + flux->fz[addr_rank1(flux->nsite,NQAB,indexk[iv],YY)]);
      }
    }

    for_simd_v(iv, NSIMDVL) {
      if (maskv[iv]) {
      q[Y][Z][iv] += dt*
	(s[Y][Z][iv]
	 + chi_qab[Y][Z][iv]
	 + be->param->gamma*be->h[addr_rank1(be->nall, NQAB, index+iv, YZ)]
	 - flux->fe[addr_rank1(flux->nsite,NQAB,index + iv,YZ)]
	 + flux->fw[addr_rank1(flux->nsite,NQAB,index + iv,YZ)]
	 - flux->fy[addr_rank1(flux->nsite,NQAB,index + iv,YZ)]
	 + flux->fy[addr_rank1(flux->nsite,NQAB,indexj[iv],YZ)]
	 - flux->fz[addr_rank1(flux->nsite,NQAB,index + iv,YZ)]
	 + flux->fz[addr_rank1(flux->nsite,NQAB,indexk[iv],YZ)]);
      }
    }

    for_simd_v(iv, NSIMDVL) fq->data[addr_rank1(fq->nsites,NQAB,index+iv,XX)] = q[X][X][iv];
    for_simd_v(iv, NSIMDVL) fq->data[addr_rank1(fq->nsites,NQAB,index+iv,XY)] = q[X][Y][iv];
    for_simd_v(iv, NSIMDVL) fq->data[addr_rank1(fq->nsites,NQAB,index+iv,XZ)] = q[X][Z][iv];
    for_simd_v(iv, NSIMDVL) fq->data[addr_rank1(fq->nsites,NQAB,index+iv,YY)] = q[Y][Y][iv];
    for_simd_v(iv, NSIMDVL) fq->data[addr_rank1(fq->nsites,NQAB,index+iv,YZ)] = q[Y][Z][iv];

    /* Next sites. */
  }

  return;
}

/*****************************************************************************
 *
 *  beris_edw_tmatrix
 *
 *  Sets the elements of the traceless, symmetric base matrices
 *  following Bhattacharjee et al. There are five:
 *
 *  T^0_ab = sqrt(3/2) [ z_a z_b ]
 *  T^1_ab = sqrt(1/2) ( x_a x_b - y_a y_b ) a simple dyadic product
 *  T^2_ab = sqrt(2)   [ x_a y_b ]
 *  T^3_ab = sqrt(2)   [ x_a z_b ]
 *  T^4_ab = sqrt(2)   [ y_a z_b ]
 *
 *  Where x, y, z, are unit vectors, and the square brackets should
 *  be interpreted as
 *     [t_ab] = (1/2) (t_ab + t_ba) - (1/3) Tr (t_ab) d_ab.
 *
 *  Note the contraction T^i_ab T^j_ab = d_ij.
 *
 *****************************************************************************/

__host__ __device__ int beris_edw_tmatrix(double t[3][3][NQAB]) {

  int ia, ib, id;
  const double r3 = (1.0/3.0);

  for (ia = 0; ia < 3; ia++) {
    for (ib = 0; ib < 3; ib++) {
      for (id = 0; id < NQAB; id++) {
      	t[ia][ib][id] = 0.0;
      }
    }
  }

  t[X][X][XX] = sqrt(3.0/2.0)*(0.0 - r3);
  t[Y][Y][XX] = sqrt(3.0/2.0)*(0.0 - r3);
  t[Z][Z][XX] = sqrt(3.0/2.0)*(1.0 - r3);

  t[X][X][XY] = sqrt(1.0/2.0)*(1.0 - 0.0);
  t[Y][Y][XY] = sqrt(1.0/2.0)*(0.0 - 1.0);

  t[X][Y][XZ] = sqrt(2.0)*(1.0/2.0);
  t[Y][X][XZ] = t[X][Y][XZ];

  t[X][Z][YY] = sqrt(2.0)*(1.0/2.0);
  t[Z][X][YY] = t[X][Z][YY];

  t[Y][Z][YZ] = sqrt(2.0)*(1.0/2.0);
  t[Z][Y][YZ] = t[Y][Z][YZ];

  return 0;
}

/*****************************************************************************
 *
 *  beris_edw_h_driver
 *
 *****************************************************************************/

__host__ int beris_edw_h_driver(beris_edw_t * be, fe_t * fe) {

  int nlocal[3] = {0};
  fe_t * fe_target = NULL;

  assert(be);
  assert(fe);

  cs_nlocal(be->cs, nlocal);

  {
    dim3 nblk = {};
    dim3 ntpb = {};
    cs_limits_t lim = {1, nlocal[X], 1, nlocal[Y], 1, nlocal[Z]};
    kernel_3d_v_t k3v = kernel_3d_v(be->cs, lim, NSIMDVL);

    TIMER_start(TIMER_BE_MOL_FIELD);

    kernel_3d_launch_param(k3v.kiterations, &nblk, &ntpb);

    fe->func->target(fe, &fe_target);

    tdpLaunchKernel(beris_edw_h_kernel_v, nblk, ntpb, 0, 0,
		    k3v, be->target, fe_target);
    tdpAssert(tdpPeekAtLastError());
    tdpAssert(tdpDeviceSynchronize());

    TIMER_stop(TIMER_BE_MOL_FIELD);
  }

  return 0;
}

/*****************************************************************************
 *
 *  beris_edw_h_kernel_v
 *
 *  Compute and store the relevant molecular field
 *
 *****************************************************************************/

__global__ void beris_edw_h_kernel_v(kernel_3d_v_t k3v, beris_edw_t * be,
				     fe_t * fe) {

  int kindex = 0;

  assert(be);
  assert(fe);
  assert(fe->func->htensor_v);

  for_simt_parallel(kindex, k3v.kiterations, NSIMDVL) {

    int iv;

    double h[3][3][NSIMDVL];

    int index  = k3v.kindex0 + kindex;

    fe->func->htensor_v(fe, index, h);

    for_simd_v(iv, NSIMDVL) {
      be->h[addr_rank1(be->nall, NQAB, index + iv, XX)] = h[X][X][iv];
    }
    for_simd_v(iv, NSIMDVL) {
      be->h[addr_rank1(be->nall, NQAB, index + iv, XY)] = h[X][Y][iv];
    }
    for_simd_v(iv, NSIMDVL) {
      be->h[addr_rank1(be->nall, NQAB, index + iv, XZ)] = h[X][Z][iv];
    }
    for_simd_v(iv, NSIMDVL) {
      be->h[addr_rank1(be->nall, NQAB, index + iv, YY)] = h[Y][Y][iv];
    }
    for_simd_v(iv, NSIMDVL) {
      be->h[addr_rank1(be->nall, NQAB, index + iv, YZ)] = h[Y][Z][iv];
    }
  }

  return;
}

/*****************************************************************************
 *
 *  beris_fix_swd
 *
 *  The velocity gradient tensor used in the Beris-Edwards equations
 *  requires some approximation to the velocity at solid lattice sites.
 *
 *  This makes an approximation only at solid sites (so cannot change
 *  advective fluxes).
 *
 *****************************************************************************/

int beris_edw_fix_swd(beris_edw_t * be, colloids_info_t * cinfo,
		      hydro_t * hydro, map_t * map) {

  int nlocal[3];
  int noffset[3];
  int nextra;

  assert(be);
  assert(cinfo);
  assert(map);

  if (hydro == NULL) return 0;

  lees_edw_nlocal(be->le, nlocal);
  lees_edw_nlocal_offset(be->le, noffset);

  nextra = 1;   /* Limits extend 1 point into halo to permit a gradient */

  {
    dim3 nblk = {};
    dim3 ntpb = {};
    cs_limits_t lim = {
      1 - nextra, nlocal[X] + nextra,
      1 - nextra, nlocal[Y] + nextra,
      1 - nextra, nlocal[Z] + nextra
    };
    kernel_3d_t k3d = kernel_3d(be->cs, lim);

    kernel_3d_launch_param(k3d.kiterations, &nblk, &ntpb);

    tdpLaunchKernel(beris_edw_fix_swd_kernel, nblk, ntpb, 0, 0,
		    k3d, cinfo->target, hydro->target, map->target,
		    noffset[X], noffset[Y], noffset[Z]);
    tdpAssert(tdpPeekAtLastError());
    tdpAssert(tdpDeviceSynchronize());
  }

  return 0;
}

/*****************************************************************************
 *
 *  beris_edw_fix_swd_kernel
 *
 *  Device note: cinfo is coming from unified memory.
 *
 *  This routine is doing two things:
 *    solid walls u -> zero
 *    colloid     u -> solid body rotation v + Omega x r_b
 *
 *  (These could be separated, particularly if moving walls wanted.)
 *
 *****************************************************************************/

__global__ void beris_edw_fix_swd_kernel(kernel_3d_t k3d,
					 colloids_info_t * cinfo,
					 hydro_t * hydro, map_t * map,
					 int noffsetx,
					 int noffsety, int noffsetz) {
  int kindex = 0;

  assert(cinfo);
  assert(hydro);
  assert(map);

  for_simt_parallel(kindex, k3d.kiterations, 1) {

    colloid_t * pc = NULL;

    int ic = kernel_3d_ic(&k3d, kindex);
    int jc = kernel_3d_jc(&k3d, kindex);
    int kc = kernel_3d_kc(&k3d, kindex);
    int index = kernel_3d_cs_index(&k3d, ic, jc, kc);

    /* To include stationary walls. */
    if (map->status[index] != MAP_FLUID) {
      double u0[3] = {0.0, 0.0, 0.0};
      hydro_u_set(hydro, index, u0);
    }

    /* Colloids */
    if (cinfo->map_new) pc = cinfo->map_new[index];

    if (pc) {
      /* Set the lattice velocity here to the solid body
       * rotational velocity: v + Omega x r_b */

      double u[3];
      double rb[3];

      double x = noffsetx + ic;
      double y = noffsety + jc;
      double z = noffsetz + kc;

      rb[X] = x - pc->s.r[X];
      rb[Y] = y - pc->s.r[Y];
      rb[Z] = z - pc->s.r[Z];

      u[X] = pc->s.w[Y]*rb[Z] - pc->s.w[Z]*rb[Y];
      u[Y] = pc->s.w[Z]*rb[X] - pc->s.w[X]*rb[Z];
      u[Z] = pc->s.w[X]*rb[Y] - pc->s.w[Y]*rb[X];

      u[X] += pc->s.v[X];
      u[Y] += pc->s.v[Y];
      u[Z] += pc->s.v[Z];

      hydro_u_set(hydro, index, u);
    }
  }

  return;
}<|MERGE_RESOLUTION|>--- conflicted
+++ resolved
@@ -510,18 +510,9 @@
 
     kernel_3d_launch_param(k3v.kiterations, &nblk, &ntpb);
 
-<<<<<<< HEAD
-  beris_edw_param_commit(be);
-  if (hydro) hydrotarget = hydro->target;
-  if (noise) noisetarget = noise->target;
-=======
     beris_edw_param_commit(be);
     if (hydro) hydrotarget = hydro->target;
-
-    ison = 0;
-    if (noise) noise_present(noise, NOISE_QAB, &ison);
-    if (ison) noisetarget = noise;
->>>>>>> 0eaa4671
+    if (noise) noisetarget = noise->target;
 
     TIMER_start(BP_BE_UPDATE_KERNEL);
 
