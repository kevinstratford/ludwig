/*****************************************************************************
 *
 *  gradient_3d_7pt_solid.c
 *
 *  Liquid Crystal tensor order parameter Q_ab.
 *
 *  Gradient operations for 3D seven point stencil.
 *
 *                        (ic, jc+1, kc)
 *         (ic-1, jc, kc) (ic, jc  , kc) (ic+1, jc, kc)
 *                        (ic, jc-1, kc)
 *
 *  ...and so in z-direction
 *
 *  d_x Q = [Q(ic+1,jc,kc) - Q(ic-1,jc,kc)] / 2
 *  d_y Q = [Q(ic,jc+1,kc) - Q(ic,jc-1,kc)] / 2
 *  d_z Q = [Q(ic,jc,kc+1) - Q(ic,jc,kc-1)] / 2
 *
 *  nabla^2 Q = Q(ic+1,jc,kc) + Q(ic-1,jc,kc)
 *            + Q(ic,jc+1,kc) + Q(ic,jc-1,kc)
 *            + Q(ic,jc,kc+1) + Q(ic,jc,kc-1) - 6 Q(ic,jc,kc)
 *
 *  The cholesteric anchoring boundary condition specifies the surface
 *  free energy
 *
 *  f_s = w (Q_ab - Q^s_ab)^2
 *
 *  There is a correction related to the surface component of the
 *  molecular field
 *
 *        w (Q_ab - Q^s_ab)
 *
 *  and for cholesterics, one related to the pitch wavenumber q0.
 *  Anchoring is specified in colloids_Q_tensor.c at the moment.
 *
 *  A special treatment of edges and corners is required for colloids,
 *  where an iterative approach is used to get two or three orthogonal
 *  gradients at fluid points.
 *
 *  This will also cope with parallel boundaries separated by one fluid
 *  points, whatever the solid involved.
 * 
 *  $Id$
 *
 *  Edinburgh Soft Matter and Statistical Physics Group and
 *  Edinburgh Parallel Computing Centre
 *
 *  Kevin Stratford (kevin@epcc.ed.ac.uk)
 *  (c) 2011 The University of Edinburgh
 *
 *****************************************************************************/

#include <assert.h>
#include <float.h>
#include <math.h>
#include <stdlib.h>

#include "pe.h"
#include "util.h"
#include "coords.h"
#include "free_energy.h"
#include "blue_phase.h"
#include "colloids.h"
#include "colloids_s.h"
#include "colloids_Q_tensor.h"
#include "gradient_3d_7pt_solid.h"
#include "targetDP.h"
#include "map_s.h"
#include "field_s.h"
#include "field_grad_s.h"

static map_t * map_ = NULL;

__targetConst__ double tc_a6inv[3][6]; 
__targetConst__ double tc_a18inv[18][18]; 
__targetConst__ double tc_a12inv[3][12][12]; 

int util_gauss_solve(int mrow, double ** a, double * x, int * pivot);

__targetHost__ __target__
int gradient_bcs6x5_coeff(double kappa0, double kappa1, const int dn[3],
			  double bc[6][NQAB][3]);
__targetHost__ __target__
int gradient_bcs6x6_coeff(double kappa0, double kappa1, const int dn[3],
			  double bc[NSYMM][NSYMM][3]);

static int gradient_6x5_svd(const double * field, double * grad,
			    double * del2, const int nextra);
static int gradient_6x6_gauss_elim(const double * field, double * grad,
				   double * del2, const int nextra);
static int gradient_6x6_gpu(const double * field, double * grad,
				   double * del2, const int nextra);

__targetHost__ __target__ 
static void util_q5_to_qab(double q[3][3], const double * phi);

/*****************************************************************************
 *
 *  gradient_3d_7pt_solid_map_set
 *
 *****************************************************************************/

__targetHost__ int gradient_3d_7pt_solid_map_set(map_t * map_in) {

  assert(map_in);

  map_ = map_in;

  return 0;
}

/*****************************************************************************
 *
 *  gradient_3d_7pt_solid_operator
 *
 *  Compute the gradients in the fluid, and then correct for the presence
 *  of various solids.
 *
 *****************************************************************************/

__targetHost__ int gradient_3d_7pt_solid_d2(const int nop,
					    const double * field,
					    double * t_field,
					    double * grad,
					    double * t_grad,
					    double * delsq, double * t_delsq) {
 

  int nextra;
  int nsites;
  #ifdef __NVCC__
  int method = 3;
  #else
  int method = 1;
  #endif

  assert(nop == NQAB);
  assert(map_);
  assert(field);
  assert(grad);
  assert(delsq);

  nextra = coords_nhalo() - 1;
  assert(nextra >= 0);

  if (method == 1) gradient_6x5_svd(field, grad, delsq, nextra);
  if (method == 2) gradient_6x6_gauss_elim(field, grad, delsq, nextra);
  if (method == 3) {
    nsites = coords_nsites();
#ifndef KEEPFIELDONTARGET
    copyToTarget(t_field,field,nop*nsites*sizeof(double));
#endif

    gradient_6x6_gpu(t_field, t_grad, t_delsq, nextra);
    
#ifndef KEEPFIELDONTARGET
    copyFromTarget(grad,t_grad,nop*3*nsites*sizeof(double)); 
    copyFromTarget(delsq,t_delsq,nop*nsites*sizeof(double)); 
#endif
  }

  return 0;
}

/*****************************************************************************
 *
 *  gradient_6x5_svd
 *
 *  Six equations with five unknowns (not including Qzz).
 *  The Qzz equation does the job of a contraint on the trace.
 *
 *  Depending on how many boundary points are nearby, one gets
 *  a system of 6, 12, or 18 equations.
 *
 *****************************************************************************/

static int gradient_6x5_svd(const double * field, double * grad,
			    double * del2, const int nextra) {
  int nlocal[3];
  int nhalo;
  int ic, jc, kc;
  int ia, ib, ig, ih;
  int index, n, n1, n2;
  int ifail;
  int known[3];

  int str[3];
  int status0, status[6];

  const int bcs[6][3] = {{-1,0,0},{1,0,0},{0,-1,0},{0,1,0},{0,0,-1},{0,0,1}};
  int normal[6];
  int nunknown;
  int jcol;
  int idb;

  double gradn[NQAB][3][2];               /* Partial gradients */
  double q0[3][3];                        /* Prefered surface Q_ab */
  double qs[3][3];                        /* 'Surface' Q_ab */
  double ** a18;
  double b18[18];
  double x15[15];
  double bc[6][NQAB][3];                  /* Terms in boundary condition */
  double c[3][3];                         /* Constant terms in BC. */
  double dn[3];                           /* Unit normal. */
  double dq;
  double diag;
  double unkn;

  double w1_coll;                         /* Anchoring strength parameter */
  double w2_coll;                         /* Second anchoring parameter */
  double w1_wall;
  double w2_wall;
  double w1 = 0.0;
  double w2 = 0.0;
  double q_0;                             /* Cholesteric pitch wavevector */
  double kappa0;                          /* Elastic constants */
  double kappa1;

  double amplitude;                         /* Scalar order parameter */
  double qtilde[3][3];                      /* For planar anchoring */
  double q2;                                /* Contraction Q_ab Q_ab */
  int nSites;

  assert(NQAB == 5);

  nhalo = coords_nhalo();
  coords_nlocal(nlocal);

  nSites=(nlocal[X]+2*nhalo)*(nlocal[Y]+2*nhalo)*(nlocal[Z]+2*nhalo);
  util_matrix_create(3*6, 3*NQAB, &a18);

  str[Z] = 1;
  str[Y] = str[Z]*(nlocal[Z] + 2*nhalo);
  str[X] = str[Y]*(nlocal[Y] + 2*nhalo);

  kappa0 = fe_kappa();
  kappa1 = fe_kappa(); /* One elastic constant */ 

  q_0 = blue_phase_q0();
  blue_phase_coll_w12(&w1_coll, &w2_coll);
  blue_phase_wall_w12(&w1_wall, &w2_wall);
  amplitude = blue_phase_amplitude_compute(); 
  ifail = 0;

  for (ic = 1 - nextra; ic <= nlocal[X] + nextra; ic++) {
    for (jc = 1 - nextra; jc <= nlocal[Y] + nextra; jc++) {
      for (kc = 1 - nextra; kc <= nlocal[Z] + nextra; kc++) {

	index = coords_index(ic, jc, kc);
	map_status(map_, index, &status0);

	if (status0 != MAP_FLUID) continue;

	/* Set up partial gradients and identify solid neighbours
	 * (unknowns) in various directions. If both neighbours
	 * in one coordinate direction are solid, treat as known. */

	nunknown = 0;

	for (ia = 0; ia < 3; ia++) {

	  known[ia] = 1;
	  normal[ia] = ia;

	  /* Look for outward normals is bcs[] with ib 2*ia + 1
	   * status at 2*ia, which is what we want */

	  ib = 2*ia + 1;
	  ib = bcs[ib][X]*str[X] + bcs[ib][Y]*str[Y] + bcs[ib][Z]*str[Z];
	  map_status(map_, index + ib, status + 2*ia);

	  ib = 2*ia;
	  ib = bcs[ib][X]*str[X] + bcs[ib][Y]*str[Y] + bcs[ib][Z]*str[Z];
	  map_status(map_, index + ib, status + 2*ia + 1);

	  ig = (status[2*ia    ] != MAP_FLUID);
	  ih = (status[2*ia + 1] != MAP_FLUID);

	  /* Calculate half-gradients assuming they are all knowns */


	  for (n1 = 0; n1 < NQAB; n1++) {
<<<<<<< HEAD
	    gradn[n1][ia][0]
	      = field[addr_rank1(le_nsites(), NQAB, index + str[ia], n1)]
	      - field[addr_rank1(le_nsites(), NQAB, index,           n1)];
	    gradn[n1][ia][1]
	      = field[addr_rank1(le_nsites(), NQAB, index,           n1)]
	      - field[addr_rank1(le_nsites(), NQAB, index - str[ia], n1)];
=======
	    gradn[n1][ia][0] =
	    field[FLDADR(nSites,NQAB,index+str[ia],n1)] - field[FLDADR(nSites,NQAB,index,n1)];
	    gradn[n1][ia][1] =
	      field[FLDADR(nSites,NQAB,index,n1)] - field[FLDADR(nSites,NQAB,index-str[ia],n1)];
>>>>>>> 9ac48e4b
	  }

	  /* Set unknown, with direction, or treat as known (zero grad) */

	  if (ig + ih == 1) {
	    known[ia] = 0;
	    normal[nunknown] = 2*ia + ih;
	    nunknown += 1;
	  }
	  else  if (ig && ih) {
	    for (n1 = 0; n1 < NQAB; n1++) {
	      gradn[n1][ia][0] = 0.0;
	      gradn[n1][ia][1] = 0.0;
	    }
	  }

	}

	/* For planar anchoring we require qtilde_ab of Fournier and
	 * Galatola, and its square (reduendent for fluid sites) */

<<<<<<< HEAD
	/*util_qab_expand(field, index, qs);*/
	qs[X][X] = field[addr_rank1(le_nsites(), NQAB, index, XX)];
	qs[X][Y] = field[addr_rank1(le_nsites(), NQAB, index, XY)];
	qs[X][Z] = field[addr_rank1(le_nsites(), NQAB, index, XZ)];
	qs[Y][X] = qs[X][Y];
	qs[Y][Y] = field[addr_rank1(le_nsites(), NQAB, index, YY)];
	qs[Y][Z] = field[addr_rank1(le_nsites(), NQAB, index, YZ)];
	qs[Z][X] = qs[X][Z];
	qs[Z][Y] = qs[Y][Z];
	qs[Z][Z] = 0.0 - qs[X][X] - qs[Y][Y];
=======
	//util_q5_to_qab(qs, field + NQAB*index);


	qs[X][X] = field[FLDADR(nSites,NQAB,index,XX)];
	qs[X][Y] = field[FLDADR(nSites,NQAB,index,XY)];
	qs[X][Z] = field[FLDADR(nSites,NQAB,index,XZ)];
	qs[Y][X] = qs[X][Y];
	qs[Y][Y] = field[FLDADR(nSites,NQAB,index,YY)];
	qs[Y][Z] = field[FLDADR(nSites,NQAB,index,YZ)];
	qs[Z][X] = qs[X][Z];
	qs[Z][Y] = qs[Y][Z];
	qs[Z][Z] = 0.0 - qs[X][X] - qs[Y][Y];

>>>>>>> 9ac48e4b

	q2 = 0.0;
	for (ia = 0; ia < 3; ia++) {
	  for (ib = 0; ib < 3; ib++) {
	    qtilde[ia][ib] = qs[ia][ib] + 0.5*amplitude*d_[ia][ib];
	    q2 += qtilde[ia][ib]*qtilde[ia][ib]; 
	  }
	}

	/* For each solid boundary, set up the boundary condition terms */

	for (n = 0; n < nunknown; n++) {

	  colloids_q_boundary_normal(index, bcs[normal[n]], dn);
	  colloids_q_boundary(dn, qs, q0, status[normal[n]]);

	  /* Check for wall/colloid */
	  if (status[normal[n]] == MAP_COLLOID) {
	    w1 = w1_coll;
	    w2 = w2_coll;
	  }

	  if (status[normal[n]] == MAP_BOUNDARY) {
	    w1 = w1_wall;
	    w2 = w2_wall;
	  }

	  /* Compute c[a][b] */

	  for (ia = 0; ia < 3; ia++) {
	    for (ib = 0; ib < 3; ib++) {
	      c[ia][ib] = 0.0;
	      for (ig = 0; ig < 3; ig++) {
		for (ih = 0; ih < 3; ih++) {
		  c[ia][ib] -= kappa1*q_0*bcs[normal[n]][ig]*
		    (e_[ia][ig][ih]*qs[ih][ib] + e_[ib][ig][ih]*qs[ih][ia]);
		}
	      }
	      /* Normal anchoring: w2 must be zero and q0 is preferred Q
	       * Planar anchoring: in w1 term q0 is effectively
	       *                   (Qtilde^perp - 0.5S_0) while in w2 we
	       *                   have Qtilde appearing explicitly.
	       *                   See colloids_q_boundary() etc */
	      c[ia][ib] +=
		-w1*(qs[ia][ib] - q0[ia][ib])
		-w2*(2.0*q2 - 4.5*amplitude*amplitude)*qtilde[ia][ib];
	    }
	  }


	  /* Now set up the system */
	  /* Initialise whole rows of A and b */

	  for (n1 = 0; n1 < 6; n1++) {
	    for (n2 = 0; n2 < 3*NQAB; n2++) {
	      a18[6*n + n1][n2] = 0.0;
	    }
	    b18[6*n + n1] = 0.0;
	  }

	  gradient_bcs6x5_coeff(kappa0, kappa1, bcs[normal[n]], bc);

	  /* Three blocks of columns for each row; note that the index
	   * ib is used to compute known terms, while idb is the
	   * appropriate normal direction for unknowns (counted by jcol) */

	  jcol = 0;

	  for (ib = 0; ib < 3; ib++) {

	    diag = d_[normal[n]/2][ib]; /* block diagonal? */
	    unkn = 1.0 - known[ib];     /* is ib unknown direction? */
	    idb = normal[jcol]/2;       /* normal direction for this unknown */

	    for (n1 = 0; n1 < 6; n1++) {
	      for (n2 = 0; n2 < NQAB; n2++) {

		/* Unknown diagonal blocks contribute full bc to A */
		/* Unknown off-diagonal blocks contribute (1/2) bc
		 * to A and (1/2) known dq to RHS.
		 * Known off-diagonals to RHS */

		a18[6*n + n1][NQAB*jcol + n2] += unkn*diag*bc[n1][n2][idb];
		a18[6*n + n1][NQAB*jcol + n2] += 0.5*unkn*(1.0 - diag)*bc[n1][n2][idb];

		dq = gradn[n2][idb][1 - (normal[jcol] % 2)];
		b18[6*n + n1] += 0.5*unkn*(1.0 - diag)*bc[n1][n2][idb]*dq;

		dq = 0.5*known[ib]*(gradn[n2][ib][0] + gradn[n2][ib][1]);
		b18[6*n + n1] += (1.0 - diag)*bc[n1][n2][ib]*dq;
	      }
	    }

	    jcol += (1 - known[ib]);
	  }

	  /* Constant terms all move to RHS (hence -ve sign) */

	  b18[6*n + XX] = -(b18[6*n + XX] +     c[X][X]);
	  b18[6*n + XY] = -(b18[6*n + XY] + 2.0*c[X][Y]);
	  b18[6*n + XZ] = -(b18[6*n + XZ] + 2.0*c[X][Z]);
	  b18[6*n + YY] = -(b18[6*n + YY] +     c[Y][Y]);
	  b18[6*n + YZ] = -(b18[6*n + YZ] + 2.0*c[Y][Z]);
	  b18[6*n + ZZ] = -(b18[6*n + ZZ] +     c[Z][Z]);
	}

	if (nunknown > 0) {
	  ifail += util_svd_solve(6*nunknown, NQAB*nunknown, a18, b18, x15);
	  assert(ifail == 0);
	}

	for (n = 0; n < nunknown; n++) {
	  for (n1 = 0; n1 < NQAB; n1++) {
	    gradn[n1][normal[n]/2][normal[n] % 2] = x15[NQAB*n + n1];
	  }
	}

	/* The final answer is the sum of the partial gradients */

	for (n1 = 0; n1 < NQAB; n1++) {
<<<<<<< HEAD
	  del2[addr_rank1(le_nsites(), NQAB, index, n1)] = 0.0;
	  for (ia = 0; ia < 3; ia++) {
	    grad[addr_rank2(le_nsites(), NQAB, 3, index, n1, ia)] =
	      0.5*(gradn[n1][ia][0] + gradn[n1][ia][1]);
	    del2[addr_rank1(le_nsites(), NQAB, index, n1)]
	      += gradn[n1][ia][0] - gradn[n1][ia][1];
=======
	  del2[FLDADR(nSites,NQAB,index,n1)] = 0.0;
	  for (ia = 0; ia < 3; ia++) {
	    grad[FGRDADR(nSites,NQAB,index,n1,ia)] =
	    0.5*(gradn[n1][ia][0] + gradn[n1][ia][1]);
	    del2[FLDADR(nSites,NQAB,index,n1)] += gradn[n1][ia][0] - gradn[n1][ia][1];
>>>>>>> 9ac48e4b
	  }
	}
	/* Next site */
      }
    }
  }

  util_matrix_free(3*6, &a18);
  if (ifail > 0) fatal("Failure in gradient SVD\n");

  return 0;
}


/*****************************************************************************
 *
 *  gradient_6x6_gauss_elim
 *
 *  This version treats Qzz as an unknown giving rise to
 *  same number of equations as unknowns, so we can use
 *  Gaussian elimination.
 *
 *  The contraint of tracelessness is imposed post-hoc.
 *
 *  The system is either 6x6, 12x12 or 18x18, depending on
 *  the geometry.
 *
 *****************************************************************************/

static int gradient_6x6_gauss_elim(const double * field, double * grad,
				   double * del2, const int nextra) {
  int nlocal[3];
  int nhalo;
  int ic, jc, kc;
  int ia, ib, ig, ih;
  int index, n, n1, n2;
  int ifail;
  int known[3];

  int str[3];
  int status0, status[6];
  int pivot18[18];

  const int bcs[6][3] = {{-1,0,0},{1,0,0},{0,-1,0},{0,1,0},{0,0,-1},{0,0,1}};
  int normal[6];
  int nunknown;
  int jcol;
  int idb;

  double gradn[NSYMM][3][2];              /* Partial gradients */
  double q0[3][3];                        /* Prefered surface Q_ab */
  double qs[3][3];                        /* 'Surface' Q_ab */
  double ** a18;
  double xb18[18];
  double bc[NSYMM][NSYMM][3];             /* Terms in boundary condition */
  double c[3][3];                         /* Constant terms in BC. */
  double dn[3];                           /* Unit normal. */
  double dq;
  double diag;
  double unkn;
  double tr;

  double w1_coll;                         /* Anchoring strength parameter */
  double w2_coll;                         /* Second anchoring parameter */
  double w1_wall;
  double w2_wall;
  double w1 = 0.0;
  double w2 = 0.0;
  double q_0;                             /* Cholesteric pitch wavevector */
  double kappa0;                          /* Elastic constants */
  double kappa1;

  double amplitude;                         /* Scalar order parameter */
  double qtilde[3][3];                      /* For planar anchoring */
  double q2;                                /* Contraction Q_ab Q_ab */

  assert(NQAB == 5);
  assert(NSYMM == 6);

  nhalo = coords_nhalo();
  coords_nlocal(nlocal);
  util_matrix_create(3*NSYMM, 3*NSYMM, &a18);

  str[Z] = 1;
  str[Y] = str[Z]*(nlocal[Z] + 2*nhalo);
  str[X] = str[Y]*(nlocal[Y] + 2*nhalo);

  kappa0 = fe_kappa();
  kappa1 = fe_kappa(); /* One elastic constant */ 

  q_0 = blue_phase_q0();
  blue_phase_coll_w12(&w1_coll, &w2_coll);
  blue_phase_wall_w12(&w1_wall, &w2_wall);
  amplitude = blue_phase_amplitude_compute(); 
  ifail = 0;

  for (ic = 1 - nextra; ic <= nlocal[X] + nextra; ic++) {
    for (jc = 1 - nextra; jc <= nlocal[Y] + nextra; jc++) {
      for (kc = 1 - nextra; kc <= nlocal[Z] + nextra; kc++) {

	index = coords_index(ic, jc, kc);
	map_status(map_, index, &status0);

	if (status0 != MAP_FLUID) continue;

	/* Set up partial gradients and identify solid neighbours
	 * (unknowns) in various directions. If both neighbours
	 * in one coordinate direction are solid, treat as known. */

	nunknown = 0;

	for (ia = 0; ia < 3; ia++) {

	  known[ia] = 1;
	  normal[ia] = ia;

	  /* Look for ouward normals is bcs[] */

	  ib = 2*ia + 1;
	  ib = bcs[ib][X]*str[X] + bcs[ib][Y]*str[Y] + bcs[ib][Z]*str[Z];
	  map_status(map_, index + ib, status + 2*ia);

	  ib = 2*ia;
	  ib = bcs[ib][X]*str[X] + bcs[ib][Y]*str[Y] + bcs[ib][Z]*str[Z];
	  map_status(map_, index + ib, status + 2*ia + 1);

	  ig = (status[2*ia    ] != MAP_FLUID);
	  ih = (status[2*ia + 1] != MAP_FLUID);

	  /* Calculate half-gradients assuming they are all knowns */

	  for (n1 = 0; n1 < NQAB; n1++) {
	    gradn[n1][ia][0] =
	      field[NQAB*(index + str[ia]) + n1] - field[NQAB*index + n1];
	    gradn[n1][ia][1] =
	      field[NQAB*index + n1] - field[NQAB*(index - str[ia]) + n1];
	  }

	  gradn[ZZ][ia][0] = -gradn[XX][ia][0] - gradn[YY][ia][0];
	  gradn[ZZ][ia][1] = -gradn[XX][ia][1] - gradn[YY][ia][1];

	  /* Set unknown, with direction, or treat as known (zero grad) */

	  if (ig + ih == 1) {
	    known[ia] = 0;
	    normal[nunknown] = 2*ia + ih;
	    nunknown += 1;
	  }
	  else  if (ig && ih) {
	    for (n1 = 0; n1 < NSYMM; n1++) {
	      gradn[n1][ia][0] = 0.0;
	      gradn[n1][ia][1] = 0.0;
	    }
	  }

	}

	/* For planar anchoring we require qtilde_ab of Fournier and
	 * Galatola, and its square (reduendent for fluid sites) */

	util_q5_to_qab(qs, field + NQAB*index);

	q2 = 0.0;
	for (ia = 0; ia < 3; ia++) {
	  for (ib = 0; ib < 3; ib++) {
	    qtilde[ia][ib] = qs[ia][ib] + 0.5*amplitude*d_[ia][ib];
	    q2 += qtilde[ia][ib]*qtilde[ia][ib]; 
	  }
	}

	/* For each solid boundary, set up the boundary condition terms */

	for (n = 0; n < nunknown; n++) {

	  colloids_q_boundary_normal(index, bcs[normal[n]], dn);
	  colloids_q_boundary(dn, qs, q0, status[normal[n]]);

	  /* Check for wall/colloid */
	  if (status[normal[n]] == MAP_COLLOID) {
	    w1 = w1_coll;
	    w2 = w2_coll;
	  }

	  if (status[normal[n]] == MAP_BOUNDARY) {
	    w1 = w1_wall;
	    w2 = w2_wall;
	  }

	  /* Compute c[a][b] */

	  for (ia = 0; ia < 3; ia++) {
	    for (ib = 0; ib < 3; ib++) {
	      c[ia][ib] = 0.0;
	      for (ig = 0; ig < 3; ig++) {
		for (ih = 0; ih < 3; ih++) {
		  c[ia][ib] -= kappa1*q_0*bcs[normal[n]][ig]*
		    (e_[ia][ig][ih]*qs[ih][ib] + e_[ib][ig][ih]*qs[ih][ia]);
		}
	      }
	      /* Normal anchoring: w2 must be zero and q0 is preferred Q
	       * Planar anchoring: in w1 term q0 is effectively
	       *                   (Qtilde^perp - 0.5S_0) while in w2 we
	       *                   have Qtilde appearing explicitly.
	       *                   See colloids_q_boundary() etc */
	      c[ia][ib] +=
		-w1*(qs[ia][ib] - q0[ia][ib])
		-w2*(2.0*q2 - 4.5*amplitude*amplitude)*qtilde[ia][ib];
	    }
	  }

	  /* Now set up the system */
	  /* Initialise whole rows of A and b */

	  for (n1 = 0; n1 < NSYMM; n1++) {
	    for (n2 = 0; n2 < 3*NSYMM; n2++) {
	      a18[NSYMM*n + n1][n2] = 0.0;
	    }
	    xb18[NSYMM*n + n1] = 0.0;
	  }

	  gradient_bcs6x6_coeff(kappa0, kappa1, bcs[normal[n]], bc);

	  /* Three blocks of columns for each row; note that the index
	   * ib is used to compute known terms, while idb is the
	   * appropriate normal direction for unknowns (counted by jcol) */

	  jcol = 0;

	  for (ib = 0; ib < 3; ib++) {

	    diag = d_[normal[n]/2][ib]; /* block diagonal? */
	    unkn = 1.0 - known[ib];     /* is ib unknown direction? */
	    idb = normal[jcol]/2;       /* normal direction for this unknown */

	    for (n1 = 0; n1 < NSYMM; n1++) {
	      for (n2 = 0; n2 < NSYMM; n2++) {

		/* Unknown diagonal blocks contribute full bc to A */
		/* Unknown off-diagonal blocks contribute (1/2) bc
		 * to A and (1/2) known dq to RHS.
		 * Known off-diagonals to RHS */

		a18[NSYMM*n + n1][NSYMM*jcol + n2] += unkn*diag*bc[n1][n2][idb];
		a18[NSYMM*n + n1][NSYMM*jcol + n2] += 0.5*unkn*(1.0 - diag)*bc[n1][n2][idb];

		dq = gradn[n2][idb][1 - (normal[jcol] % 2)];
		xb18[NSYMM*n + n1] += 0.5*unkn*(1.0 - diag)*bc[n1][n2][idb]*dq;

		dq = 0.5*known[ib]*(gradn[n2][ib][0] + gradn[n2][ib][1]);
		xb18[NSYMM*n + n1] += (1.0 - diag)*bc[n1][n2][ib]*dq;
	      }
	    }

	    jcol += (1 - known[ib]);
	  }

	  /* Constant terms all move to RHS (hence -ve sign). Factors
	   * of two in off-diagonals agree with coefficients. */

	  xb18[NSYMM*n + XX] = -(xb18[NSYMM*n + XX] +     c[X][X]);
	  xb18[NSYMM*n + XY] = -(xb18[NSYMM*n + XY] + 2.0*c[X][Y]);
	  xb18[NSYMM*n + XZ] = -(xb18[NSYMM*n + XZ] + 2.0*c[X][Z]);
	  xb18[NSYMM*n + YY] = -(xb18[NSYMM*n + YY] +     c[Y][Y]);
	  xb18[NSYMM*n + YZ] = -(xb18[NSYMM*n + YZ] + 2.0*c[Y][Z]);
	  xb18[NSYMM*n + ZZ] = -(xb18[NSYMM*n + ZZ] +     c[Z][Z]);
	}

	if (nunknown > 0) {
	  ifail += util_gauss_solve(NSYMM*nunknown, a18, xb18, pivot18);
	  assert(ifail == 0);
	}

	for (n = 0; n < nunknown; n++) {

	  /* Fix trace (don't care about Qzz in the end) */

	  tr = r3_*(xb18[NSYMM*n + XX] + xb18[NSYMM*n + YY] + xb18[NSYMM*n + ZZ]);
	  xb18[NSYMM*n + XX] -= tr;
	  xb18[NSYMM*n + YY] -= tr;

	  /* Store missing half gradients */

	  for (n1 = 0; n1 < NQAB; n1++) {
	    gradn[n1][normal[n]/2][normal[n] % 2] = xb18[NSYMM*n + n1];
	  }
	}

	/* The final answer is the sum of the partial gradients */

	for (n1 = 0; n1 < NQAB; n1++) {
	  del2[NQAB*index + n1] = 0.0;
	  for (ia = 0; ia < 3; ia++) {
	    grad[3*(NQAB*index + n1) + ia] =
	      0.5*(gradn[n1][ia][0] + gradn[n1][ia][1]);
	    del2[NQAB*index + n1] += gradn[n1][ia][0] - gradn[n1][ia][1];
	  }
	}

	/* Next site */
      }
    }
  }

  util_matrix_free(3*6, &a18);
  if (ifail > 0) fatal("Failure in gradient Gaussian elimination\n");

  return 0;
}

/*****************************************************************************
 *
 *  gpu version
 *
 *  This solves the boundary condition equation by pre-computing
 *  the inverse of the system matrix for a number of cases.
 *
 *****************************************************************************/

__targetEntry__
void gradient_6x6_gpu_lattice(const double * field, double * grad,
			      double * del2,  map_t * map,
			      bluePhaseKernelConstants_t* pbpc,
			      colloids_info_t* cinfo) {

  int index;
<<<<<<< HEAD

  __targetTLPNoStride__(index, tc_nSites) {
=======
  __targetTLPNoStride__(index,tc_nSites){
>>>>>>> 9ac48e4b
    
    int ic, jc, kc;
    int str[3];
    int ia, ib, n1, n2;
    int ih, ig;
    int n, nunknown;
    int status[6];
    int normal[3];
    const int bcs[6][3] = {{-1,0,0},{1,0,0},{0,-1,0},{0,1,0},{0,0,-1},{0,0,1}};
    const double bcsign[6] = {-1.0, 1.0, -1.0, 1.0, -1.0, 1.0};
    
    double gradn[6][3][2];          /* one-sided partial gradients */
    double dq;
    double qs[3][3];
    double c[3][3];
    
    double bc[6][6][3];
    double b18[18];
    double x18[18];
    double tr;
    const double r3 = (1.0/3.0);
    
    str[Z]=1;
    str[Y]=tc_Nall[Z];
    str[X]=tc_Nall[Z]*tc_Nall[Y];
    
    
    int coords[3];
    targetCoords3D(coords,tc_Nall,index);
    
    // if not a halo site:
    if (coords[0] >= (tc_nhalo-tc_nextra) &&
	coords[1] >= (tc_nhalo-tc_nextra) &&
	coords[2] >= (tc_nhalo-tc_nextra) &&
	coords[0] < tc_Nall[X]-(tc_nhalo-tc_nextra) &&
	coords[1] < tc_Nall[Y]-(tc_nhalo-tc_nextra)  &&
	coords[2] < tc_Nall[Z]-(tc_nhalo-tc_nextra) ){

      
      ic=coords[0]+1-tc_nhalo;
      jc=coords[1]+1-tc_nhalo;
      kc=coords[2]+1-tc_nhalo;
      
      //map_status(map_, index, &status0);
      
      //if (status0 != MAP_FLUID) continue;
      
      if ((map->status[index])==MAP_FLUID){

      /* Set up partial gradients and identify solid neighbours
       * (unknowns) in various directions. If both neighbours
       * in one coordinate direction are solid, treat as known. */
      
      nunknown = 0;
      
      for (ia = 0; ia < 3; ia++) {
	
	normal[ia] = ia;
	
	/* Look for ouward normals is bcs[] */
	
	ib = 2*ia + 1;
	ib = bcs[ib][X]*str[X] + bcs[ib][Y]*str[Y] + bcs[ib][Z]*str[Z];
	//map_status(map_, index + ib, status + 2*ia);
	status[2*ia]=map->status[index+ib];	

	ib = 2*ia;
	ib = bcs[ib][X]*str[X] + bcs[ib][Y]*str[Y] + bcs[ib][Z]*str[Z];
	//map_status(map_, index + ib, status + 2*ia + 1);
	status[2*ia+1]=map->status[index+ib];	


	ig = (status[2*ia    ] != MAP_FLUID);
	ih = (status[2*ia + 1] != MAP_FLUID);
	
	/* Calculate half-gradients assuming they are all knowns */
	
	for (n1 = 0; n1 < NQAB; n1++) {

	  gradn[n1][ia][0] =
	    field[addr_qab(tc_nSites, index+str[ia], n1)]
	  - field[addr_qab(tc_nSites, index,         n1)];
	  gradn[n1][ia][1] =
	    field[addr_qab(tc_nSites, index,         n1)]
	  - field[addr_qab(tc_nSites, index-str[ia], n1)];
	}
	
	gradn[ZZ][ia][0] = -gradn[XX][ia][0] - gradn[YY][ia][0];
	gradn[ZZ][ia][1] = -gradn[XX][ia][1] - gradn[YY][ia][1];
	
	/* Set unknown, with direction, or treat as known (zero grad) */
	
	if (ig + ih == 1) {
	  normal[nunknown] = 2*ia + ih;
	  nunknown += 1;
	}
	else if (ig && ih) {
	  for (n1 = 0; n1 < NSYMM; n1++) {
	    gradn[n1][ia][0] = 0.0;
	    gradn[n1][ia][1] = 0.0;
	  }
	}
	
      }
      

      /* Boundary condition constant terms */
      
      if (nunknown > 0) {
	
	/* Fluid Qab at surface */

	qs[X][X] = field[addr_qab(tc_nSites, index, XX)];
	qs[X][Y] = field[addr_qab(tc_nSites, index, XY)];
	qs[X][Z] = field[addr_qab(tc_nSites, index, XZ)];
	qs[Y][X] = field[addr_qab(tc_nSites, index, XY)];
	qs[Y][Y] = field[addr_qab(tc_nSites, index, YY)];
	qs[Y][Z] = field[addr_qab(tc_nSites, index, YZ)];
	qs[Z][X] = field[addr_qab(tc_nSites, index, XZ)];
	qs[Z][Y] = field[addr_qab(tc_nSites, index, YZ)];
	qs[Z][Z] = 0.0 - field[addr_qab(tc_nSites, index, XX)]
	               - field[addr_qab(tc_nSites, index, YY)];
	
	//TODO NEED TO PORT
	q_boundary_constants(ic, jc, kc, qs, bcs[normal[0]],
			     status[normal[0]], c, pbpc, cinfo);
	
	/* Constant terms all move to RHS (hence -ve sign). Factors
	 * of two in off-diagonals agree with matrix coefficients. */
	
	b18[XX] = -1.0*c[X][X];
	b18[XY] = -2.0*c[X][Y];
	b18[XZ] = -2.0*c[X][Z];
	b18[YY] = -1.0*c[Y][Y];
	b18[YZ] = -2.0*c[Y][Z];
	b18[ZZ] = -1.0*c[Z][Z];
	
	/* Fill a a known value in unknown position so we
	 * and compute a gradient as 0.5*(grad[][][0] + gradn[][][1]) */
	ig = normal[0]/2;
	ih = normal[0]%2;
	for (n1 = 0; n1 < NSYMM; n1++) {
	  gradn[n1][ig][ih] = gradn[n1][ig][1 - ih];
	}
      }
      
      if (nunknown > 1) {
	
	//TODO NEED TO PORT
	q_boundary_constants(ic, jc, kc, qs, bcs[normal[1]],
			     status[normal[1]], c, pbpc, cinfo);
	
	b18[1*NSYMM + XX] = -1.0*c[X][X];
	b18[1*NSYMM + XY] = -2.0*c[X][Y];
	b18[1*NSYMM + XZ] = -2.0*c[X][Z];
	b18[1*NSYMM + YY] = -1.0*c[Y][Y];
	b18[1*NSYMM + YZ] = -2.0*c[Y][Z];
	b18[1*NSYMM + ZZ] = -1.0*c[Z][Z];
	
	ig = normal[1]/2;
	ih = normal[1]%2;
	for (n1 = 0; n1 < NSYMM; n1++) {
	  gradn[n1][ig][ih] = gradn[n1][ig][1 - ih];
	}
	
      }
      
      if (nunknown > 2) {
	
	//TODO NEED TO PORT
	q_boundary_constants(ic, jc, kc, qs, bcs[normal[2]],
			     status[normal[2]], c, pbpc, cinfo);
	
	b18[2*NSYMM + XX] = -1.0*c[X][X];
	b18[2*NSYMM + XY] = -2.0*c[X][Y];
	b18[2*NSYMM + XZ] = -2.0*c[X][Z];
	b18[2*NSYMM + YY] = -1.0*c[Y][Y];
	b18[2*NSYMM + YZ] = -2.0*c[Y][Z];
	b18[2*NSYMM + ZZ] = -1.0*c[Z][Z];
	
	ig = normal[2]/2;
	ih = normal[2]%2;
	for (n1 = 0; n1 < NSYMM; n1++) {
	  gradn[n1][ig][ih] = gradn[n1][ig][1 - ih];
	  }
      }

      
      if (nunknown == 1) {
	
	/* Special case A matrix is diagonal. */
	/* Subtract all three gradient terms from the RHS and then cancel
	 * the one unknown contribution ... works for any normal[0] */
	
	gradient_bcs6x6_coeff(pbpc->kappa0, pbpc->kappa1, bcs[normal[0]], bc);
	
	for (n1 = 0; n1 < NSYMM; n1++) {
	  for (n2 = 0; n2 < NSYMM; n2++) {
	    for (ia = 0; ia < 3; ia++) {
	      dq = 0.5*(gradn[n2][ia][0] + gradn[n2][ia][1]);
	      b18[n1] -= bc[n1][n2][ia]*dq;
	    }
	    dq = 0.5*(gradn[n2][normal[0]/2][0] + gradn[n2][normal[0]/2][1]);
	    b18[n1] += bc[n1][n2][normal[0]/2]*dq;
	  }
	  
	  b18[n1] *= bcsign[normal[0]];
	  x18[n1] = tc_a6inv[normal[0]/2][n1]*b18[n1];
	}
      }
      
      if (nunknown == 2) {
	
	if (normal[0]/2 == X && normal[1]/2 == Y) normal[2] = Z;
	if (normal[0]/2 == X && normal[1]/2 == Z) normal[2] = Y;
	if (normal[0]/2 == Y && normal[1]/2 == Z) normal[2] = X;
	
	/* Compute the RHS for two unknowns and one known */
	
	gradient_bcs6x6_coeff(pbpc->kappa0, pbpc->kappa1, bcs[normal[0]], bc);
	
	for (n1 = 0; n1 < NSYMM; n1++) {
	  for (n2 = 0; n2 < NSYMM; n2++) {
	    
	    dq = 0.5*(gradn[n2][normal[1]/2][0] + gradn[n2][normal[1]/2][1]);
	    b18[n1] -= 0.5*bc[n1][n2][normal[1]/2]*dq;
	    
	    dq = 0.5*(gradn[n2][normal[2]][0] + gradn[n2][normal[2]][1]);
	    b18[n1] -= bc[n1][n2][normal[2]]*dq;
	    
	  }
	}
	
	gradient_bcs6x6_coeff(pbpc->kappa0, pbpc->kappa1, bcs[normal[1]], bc);
	
	for (n1 = 0; n1 < NSYMM; n1++) {
	  for (n2 = 0; n2 < NSYMM; n2++) {
	    
	    dq = 0.5*(gradn[n2][normal[0]/2][0] + gradn[n2][normal[0]/2][1]);
	    b18[NSYMM + n1] -= 0.5*bc[n1][n2][normal[0]/2]*dq;
	    
	    dq = 0.5*(gradn[n2][normal[2]][0] + gradn[n2][normal[2]][1]);
	    b18[NSYMM + n1] -= bc[n1][n2][normal[2]]*dq;
	    
	  }
	}
	
	/* Solve x = A^-1 b depending on unknown conbination */
	/* XY => ia = 0 XZ => ia = 1 YZ => ia = 2 ... */
	
	ia = normal[0]/2 + normal[1]/2 - 1;
	//assert(ia == 0 || ia == 1 || ia == 2);
	
	for (n1 = 0; n1 < 2*NSYMM; n1++) {
	  x18[n1] = 0.0;
	  for (n2 = 0; n2 < NSYMM; n2++) {
	    x18[n1] += bcsign[normal[0]]*tc_a12inv[ia][n1][n2]*b18[n2];
	  }
	  for (n2 = NSYMM; n2 < 2*NSYMM; n2++) {
	    x18[n1] += bcsign[normal[1]]*tc_a12inv[ia][n1][n2]*b18[n2];
	  }
	}
      }
      
      if (nunknown == 3) {
	
	gradient_bcs6x6_coeff(pbpc->kappa0, pbpc->kappa1, bcs[normal[0]], bc);
	
	for (n1 = 0; n1 < NSYMM; n1++) {
	  for (n2 = 0; n2 < NSYMM; n2++) {
	    dq = 0.5*(gradn[n2][normal[1]/2][0] + gradn[n2][normal[1]/2][1]);
	    b18[n1] -= 0.5*bc[n1][n2][normal[1]/2]*dq;
	    
	    dq = 0.5*(gradn[n2][normal[2]/2][0] + gradn[n2][normal[2]/2][1]);
	    b18[n1] -= 0.5*bc[n1][n2][normal[2]/2]*dq;
	  }
	  b18[n1] *= bcsign[normal[0]];
	}
	
	gradient_bcs6x6_coeff(pbpc->kappa0, pbpc->kappa1, bcs[normal[1]], bc);
	
	for (n1 = 0; n1 < NSYMM; n1++) {
	  for (n2 = 0; n2 < NSYMM; n2++) {
	    dq = 0.5*(gradn[n2][normal[0]/2][0] + gradn[n2][normal[0]/2][1]);
	    b18[NSYMM + n1] -= 0.5*bc[n1][n2][normal[0]/2]*dq;
	    
	    dq = 0.5*(gradn[n2][normal[2]/2][0] + gradn[n2][normal[2]/2][1]);
	    b18[NSYMM + n1] -= 0.5*bc[n1][n2][normal[2]/2]*dq;
	  }
	  b18[NSYMM + n1] *= bcsign[normal[1]];
	}
	
	gradient_bcs6x6_coeff(pbpc->kappa0, pbpc->kappa1, bcs[normal[2]], bc);
	
	for (n1 = 0; n1 < NSYMM; n1++) {
	  for (n2 = 0; n2 < NSYMM; n2++) {
	    dq = 0.5*(gradn[n2][normal[0]/2][0] + gradn[n2][normal[0]/2][1]);
	    b18[2*NSYMM + n1] -= 0.5*bc[n1][n2][normal[0]/2]*dq;
	    
	    dq = 0.5*(gradn[n2][normal[1]/2][0] + gradn[n2][normal[1]/2][1]);
	    b18[2*NSYMM + n1] -= 0.5*bc[n1][n2][normal[1]/2]*dq;
	  }
	  b18[2*NSYMM + n1] *= bcsign[normal[2]];
	}
	
	/* Solve x = A^-1 b */
	
	for (n1 = 0; n1 < 3*NSYMM; n1++) {
	  x18[n1] = 0.0;
	  for (n2 = 0; n2 < 3*NSYMM; n2++) {
	    x18[n1] += tc_a18inv[n1][n2]*b18[n2];
	  }
	}
      }
      
      /* Fix the trace (don't care about Qzz in the end) */
      
      for (n = 0; n < nunknown; n++) {
	
	tr = r3*(x18[NSYMM*n + XX] + x18[NSYMM*n + YY] + x18[NSYMM*n + ZZ]);
	x18[NSYMM*n + XX] -= tr;
	x18[NSYMM*n + YY] -= tr;
	
	/* Store missing half gradients */
	
	for (n1 = 0; n1 < NQAB; n1++) {
	  gradn[n1][normal[n]/2][normal[n] % 2] = x18[NSYMM*n + n1];
	}
      }
      
      /* The final answer is the sum of partial gradients */

      for (n1 = 0; n1 < NQAB; n1++) {
	del2[addr_rank1(tc_nSites, NQAB, index, n1)] = 0.0;
	for (ia = 0; ia < 3; ia++) {
	  grad[addr_rank2(tc_nSites, NQAB, 3, index, n1, ia)] =
	    0.5*(gradn[n1][ia][0] + gradn[n1][ia][1]);
	  del2[addr_rank1(tc_nSites, NQAB, index, n1)]
	    += gradn[n1][ia][0] - gradn[n1][ia][1];
	}
      }

      }

    }
 }
 
 
  return;
}


static int gradient_6x6_gpu(const double * field, double * grad,
			    double * del2, const int nextra) {

  int nlocal[3];
  int ia, n1, n2;
  const int bcs[6][3] = {{-1,0,0},{1,0,0},{0,-1,0},{0,1,0},{0,0,-1},{0,0,1}};


  double bc[6][6][3];

  double kappa0;
  double kappa1;
  double a6inv[3][6];
  double ** a12inv[3];
  double ** a18inv;

  assert(field);

  coords_nlocal(nlocal);

  kappa0 = blue_phase_kappa0();
  kappa1 = blue_phase_kappa1();

  /* Compute inverse matrices */

  util_matrix_create(12, 12, &(a12inv[0]));
  util_matrix_create(12, 12, &(a12inv[1]));
  util_matrix_create(12, 12, &(a12inv[2]));
  util_matrix_create(18, 18, &a18inv);

  for (ia = 0; ia < 3; ia++) {
    gradient_bcs6x6_coeff(kappa0, kappa1, bcs[2*ia + 1], bc); /* +ve sign */
    for (n1 = 0; n1 < NSYMM; n1++) {
      a6inv[ia][n1] = 1.0/bc[n1][n1][ia];
    }

    for (n1 = 0; n1 < NSYMM; n1++) {
      for (n2 = 0; n2 < NSYMM; n2++) {
	a18inv[ia*NSYMM + n1][0*NSYMM + n2] = 0.5*(1+d_[ia][X])*bc[n1][n2][X];
	a18inv[ia*NSYMM + n1][1*NSYMM + n2] = 0.5*(1+d_[ia][Y])*bc[n1][n2][Y];
	a18inv[ia*NSYMM + n1][2*NSYMM + n2] = 0.5*(1+d_[ia][Z])*bc[n1][n2][Z];

      }
    }
  }

  for (n1 = 0; n1 < 12; n1++) {
    for (n2 = 0; n2 < 12; n2++) {
      a12inv[0][n1][n2] = a18inv[n1][n2];
      a12inv[2][n1][n2] = a18inv[6+n1][6+n2];
    }
  }

  for (n1 = 0; n1 < 6; n1++) {
    for (n2 = 0; n2 < 6; n2++) {
      a12inv[1][n1][n2] = a18inv[n1][n2];
      a12inv[1][n1][6+n2] = a18inv[n1][12+n2];
    }
  }

  for (n1 = 6; n1 < 12; n1++) {
    for (n2 = 0; n2 < 6; n2++) {
      a12inv[1][n1][n2] = a18inv[6+n1][n2];
      a12inv[1][n1][6+n2] = a18inv[6+n1][12+n2];
    }
  }

  ia = util_matrix_invert(12, a12inv[0]);
  assert(ia == 0);
  ia = util_matrix_invert(12, a12inv[1]);
  assert(ia == 0);
  ia = util_matrix_invert(12, a12inv[2]);
  assert(ia == 0);
  ia = util_matrix_invert(18, a18inv);
  assert(ia == 0);

  int nhalo=coords_nhalo();

  int Nall[3];
  Nall[X]=nlocal[X]+2*nhalo;  Nall[Y]=nlocal[Y]+2*nhalo;  Nall[Z]=nlocal[Z]+2*nhalo;
  int nSites=Nall[X]*Nall[Y]*Nall[Z];
  
  int noffset[3];
  coords_nlocal_offset(noffset);



  //copy lattice shape constants to target ahead of execution
  copyConstToTarget(&tc_nSites,&nSites, sizeof(int));
  copyConstToTarget(&tc_nextra,&nextra, sizeof(int));
  copyConstToTarget(&tc_nhalo,&nhalo, sizeof(int));
  copyConstToTarget(tc_Nall,Nall, 3*sizeof(int));
  copyConstToTarget(tc_noffset,noffset, 3*sizeof(int));

  //contiguos memory
  double a18invtmp[18][18];
  double a12invtmp[3][12][12];

  int i, j, k;
  for(i=0;i<18;i++)
    for(j=0;j<18;j++)
      a18invtmp[i][j]=a18inv[i][j];


  
  for(i=0;i<3;i++)
    for(j=0;j<12;j++)
      for(k=0;k<12;k++)
      a12invtmp[i][j][k]=a12inv[i][j][k];

  copyConstToTarget(tc_a18inv,a18invtmp, 18*18*sizeof(double));
  copyConstToTarget(tc_a12inv,a12invtmp, 3*12*12*sizeof(double));

  copyConstToTarget(tc_a6inv,a6inv, 3*6*sizeof(double));

  // initialise kernel constants on both host and target
  blue_phase_set_kernel_constants();

  // get a pointer to target copy of stucture containing kernel constants
  void* pcon=NULL;
  blue_phase_target_constant_ptr(&pcon);

  //map_t* t_map = map_->tcopy; //target copy of map structure

  //copyFromTarget(&tmpptr,&(t_map->status),sizeof(char*)); 
  //copyToTarget(tmpptr,map_->status,nSites*sizeof(char));


  // set up colloids such that they can be accessed from target
  // noting that each actual colloid structure stays resident on the host

  colloids_info_t* cinfo=colloids_q_cinfo();  


  // if (cinfo->map_new){
  //colloids_info_t* t_cinfo=cinfo->tcopy; //target copy of colloids_info structure     
  //colloid_t* tmpcol;
  //copyFromTarget(&tmpcol,&(t_cinfo->map_new),sizeof(colloid_t**)); 
  //copyToTarget(tmpcol,cinfo->map_new,nSites*sizeof(colloid_t*));
  //}


  //execute lattice-based operation on target
  
  gradient_6x6_gpu_lattice __targetLaunchNoStride__(nSites) (field, grad,
  						     del2, map_->tcopy,
						     (bluePhaseKernelConstants_t*) pcon, 
						     cinfo->tcopy);
  targetSynchronize();
  

  util_matrix_free(18, &a18inv);
  util_matrix_free(12, &(a12inv[2]));
  util_matrix_free(12, &(a12inv[1]));
  util_matrix_free(12, &(a12inv[0]));

  return 0;
}


/*****************************************************************************
 *
 *  gradient_bcs6x5_coeff
 *
 *  Coefficients in the boundary condition equation for outward surface
 *  normal dn[3].
 *
 *  This is just a look-up table.
 *  Terms in the off-diagonal equations are multiplied by two for
 *  convenience.
 *
 *****************************************************************************/

__targetHost__ __target__ int gradient_bcs6x5_coeff(double kappa0, double kappa1, const int dn[3],
			  double bc[6][NQAB][3]) {

  double kappa2;

  kappa2 = kappa0 + kappa1;

  /* XX equation */

  bc[XX][XX][X] =  kappa0*dn[X];
  bc[XX][XY][X] = -kappa1*dn[Y];
  bc[XX][XZ][X] = -kappa1*dn[Z];
  bc[XX][YY][X] =  0.0;
  bc[XX][YZ][X] =  0.0;

  bc[XX][XX][Y] = kappa1*dn[Y];
  bc[XX][XY][Y] = kappa0*dn[X];
  bc[XX][XZ][Y] = 0.0;
  bc[XX][YY][Y] = 0.0;
  bc[XX][YZ][Y] = 0.0;

  bc[XX][XX][Z] = kappa1*dn[Z];
  bc[XX][XY][Z] = 0.0;
  bc[XX][XZ][Z] = kappa0*dn[X];
  bc[XX][YY][Z] = 0.0;
  bc[XX][YZ][Z] = 0.0;

  /* XY equation */

  bc[XY][XX][X] =  kappa0*dn[Y];
  bc[XY][XY][X] =  kappa2*dn[X];
  bc[XY][XZ][X] =  0.0;
  bc[XY][YY][X] = -kappa1*dn[Y];
  bc[XY][YZ][X] = -kappa1*dn[Z];

  bc[XY][XX][Y] = -kappa1*dn[X];
  bc[XY][XY][Y] =  kappa2*dn[Y];
  bc[XY][XZ][Y] = -kappa1*dn[Z];
  bc[XY][YY][Y] =  kappa0*dn[X];
  bc[XY][YZ][Y] =  0.0;

  bc[XY][XX][Z] = 0.0;
  bc[XY][XY][Z] = 2.0*kappa1*dn[Z];
  bc[XY][XZ][Z] = kappa0*dn[Y];
  bc[XY][YY][Z] = 0.0;
  bc[XY][YZ][Z] = kappa0*dn[X];

  /* XZ equation */

  bc[XZ][XX][X] =  kappa2*dn[Z];
  bc[XZ][XY][X] =  0.0;
  bc[XZ][XZ][X] =  kappa2*dn[X];
  bc[XZ][YY][X] =  kappa1*dn[Z];
  bc[XZ][YZ][X] = -kappa1*dn[Y];

  bc[XZ][XX][Y] = 0.0;
  bc[XZ][XY][Y] = kappa0*dn[Z];
  bc[XZ][XZ][Y] = 2.0*kappa1*dn[Y];
  bc[XZ][YY][Y] = 0.0;
  bc[XZ][YZ][Y] = kappa0*dn[X];

  bc[XZ][XX][Z] = -kappa2*dn[X];
  bc[XZ][XY][Z] = -kappa1*dn[Y];
  bc[XZ][XZ][Z] =  kappa2*dn[Z];
  bc[XZ][YY][Z] = -kappa0*dn[X];
  bc[XZ][YZ][Z] =  0.0;

  /* YY equation */

  bc[YY][XX][X] = 0.0;
  bc[YY][XY][X] = kappa0*dn[Y];
  bc[YY][XZ][X] = 0.0;
  bc[YY][YY][X] = kappa1*dn[X];
  bc[YY][YZ][X] = 0.0;

  bc[YY][XX][Y] =  0.0;
  bc[YY][XY][Y] = -kappa1*dn[X];
  bc[YY][XZ][Y] =  0.0;
  bc[YY][YY][Y] =  kappa0*dn[Y];
  bc[YY][YZ][Y] = -kappa1*dn[Z];

  bc[YY][XX][Z] = 0.0;
  bc[YY][XY][Z] = 0.0;
  bc[YY][XZ][Z] = 0.0;
  bc[YY][YY][Z] = kappa1*dn[Z];
  bc[YY][YZ][Z] = kappa0*dn[Y];

  /* YZ equation */

  bc[YZ][XX][X] = 0.0;
  bc[YZ][XY][X] = kappa0*dn[Z];
  bc[YZ][XZ][X] = kappa0*dn[Y];
  bc[YZ][YY][X] = 0.0;
  bc[YZ][YZ][X] = 2.0*kappa1*dn[X];

  bc[YZ][XX][Y] =  kappa1*dn[Z];
  bc[YZ][XY][Y] =  0.0;
  bc[YZ][XZ][Y] = -kappa1*dn[X];
  bc[YZ][YY][Y] =  kappa2*dn[Z];
  bc[YZ][YZ][Y] =  kappa2*dn[Y];

  bc[YZ][XX][Z] = -kappa0*dn[Y];
  bc[YZ][XY][Z] = -kappa1*dn[X];
  bc[YZ][XZ][Z] =  0.0;
  bc[YZ][YY][Z] = -kappa2*dn[Y];
  bc[YZ][YZ][Z] =  kappa2*dn[Z];

  /* ZZ equation */

  bc[ZZ][XX][X] = -kappa1*dn[X];
  bc[ZZ][XY][X] =  0.0;
  bc[ZZ][XZ][X] =  kappa0*dn[Z];
  bc[ZZ][YY][X] = -kappa1*dn[X];
  bc[ZZ][YZ][X] =  0.0;
  
  bc[ZZ][XX][Y] = -kappa1*dn[Y];
  bc[ZZ][XY][Y] =  0.0;
  bc[ZZ][XZ][Y] =  0.0;
  bc[ZZ][YY][Y] = -kappa1*dn[Y];
  bc[ZZ][YZ][Y] =  kappa0*dn[Z];
  
  bc[ZZ][XX][Z] = -kappa0*dn[Z];
  bc[ZZ][XY][Z] =  0.0;
  bc[ZZ][XZ][Z] = -kappa1*dn[X];
  bc[ZZ][YY][Z] = -kappa0*dn[Z];
  bc[ZZ][YZ][Z] = -kappa1*dn[Y];

  return 0;
}

/*****************************************************************************
 *
 *  gradient_bcs6x6_coeff
 *
 *  Full set of coefficients in boundary condition equation for given
 *  surface normal dn.
 *
 *****************************************************************************/

__targetHost__ __target__ int gradient_bcs6x6_coeff(double kappa0, double kappa1, const int dn[3],
			  double bc[NSYMM][NSYMM][3]) {
  double kappa2;

  kappa2 = kappa0 + kappa1;

  /* XX equation */

  bc[XX][XX][X] =  kappa0*dn[X];
  bc[XX][XY][X] = -kappa1*dn[Y];
  bc[XX][XZ][X] = -kappa1*dn[Z];
  bc[XX][YY][X] =  0.0;
  bc[XX][YZ][X] =  0.0;
  bc[XX][ZZ][X] =  0.0;

  bc[XX][XX][Y] =  kappa1*dn[Y];
  bc[XX][XY][Y] =  kappa0*dn[X];
  bc[XX][XZ][Y] =  0.0;
  bc[XX][YY][Y] =  0.0;
  bc[XX][YZ][Y] =  0.0;
  bc[XX][ZZ][Y] =  0.0;

  bc[XX][XX][Z] =  kappa1*dn[Z];
  bc[XX][XY][Z] =  0.0;
  bc[XX][XZ][Z] =  kappa0*dn[X];
  bc[XX][YY][Z] =  0.0;
  bc[XX][YZ][Z] =  0.0;
  bc[XX][ZZ][Z] =  0.0;

  /* XY equation */

  bc[XY][XX][X] =  kappa0*dn[Y];
  bc[XY][XY][X] =  kappa2*dn[X];
  bc[XY][XZ][X] =  0.0;
  bc[XY][YY][X] = -kappa1*dn[Y];
  bc[XY][YZ][X] = -kappa1*dn[Z];
  bc[XY][ZZ][X] =  0.0;

  bc[XY][XX][Y] = -kappa1*dn[X];
  bc[XY][XY][Y] =  kappa2*dn[Y];
  bc[XY][XZ][Y] = -kappa1*dn[Z];
  bc[XY][YY][Y] =  kappa0*dn[X];
  bc[XY][YZ][Y] =  0.0;
  bc[XY][ZZ][Y] =  0.0;

  bc[XY][XX][Z] =  0.0;
  bc[XY][XY][Z] =  2.0*kappa1*dn[Z];
  bc[XY][XZ][Z] =  kappa0*dn[Y];
  bc[XY][YY][Z] =  0.0;
  bc[XY][YZ][Z] =  kappa0*dn[X];
  bc[XY][ZZ][Z] =  0.0;

  /* XZ equation */

  bc[XZ][XX][X] =  kappa0*dn[Z];
  bc[XZ][XY][X] =  0.0;
  bc[XZ][XZ][X] =  kappa2*dn[X];
  bc[XZ][YY][X] =  0.0;
  bc[XZ][YZ][X] = -kappa1*dn[Y];
  bc[XZ][ZZ][X] = -kappa1*dn[Z];

  bc[XZ][XX][Y] =  0.0;
  bc[XZ][XY][Y] =  kappa0*dn[Z];
  bc[XZ][XZ][Y] =  2.0*kappa1*dn[Y];
  bc[XZ][YY][Y] =  0.0;
  bc[XZ][YZ][Y] =  kappa0*dn[X];
  bc[XZ][ZZ][Y] =  0.0;

  bc[XZ][XX][Z] = -kappa1*dn[X];
  bc[XZ][XY][Z] = -kappa1*dn[Y];
  bc[XZ][XZ][Z] =  kappa2*dn[Z];
  bc[XZ][YY][Z] =  0.0;
  bc[XZ][YZ][Z] =  0.0;
  bc[XZ][ZZ][Z] =  kappa0*dn[X];

  /* YY equation */

  bc[YY][XX][X] =  0.0;
  bc[YY][XY][X] =  kappa0*dn[Y];
  bc[YY][XZ][X] =  0.0;
  bc[YY][YY][X] =  kappa1*dn[X];
  bc[YY][YZ][X] =  0.0;
  bc[YY][ZZ][X] =  0.0;

  bc[YY][XX][Y] =  0.0;
  bc[YY][XY][Y] = -kappa1*dn[X];
  bc[YY][XZ][Y] =  0.0;
  bc[YY][YY][Y] =  kappa0*dn[Y];
  bc[YY][YZ][Y] = -kappa1*dn[Z];
  bc[YY][ZZ][Y] =  0.0;

  bc[YY][XX][Z] =  0.0;
  bc[YY][XY][Z] =  0.0;
  bc[YY][XZ][Z] =  0.0;
  bc[YY][YY][Z] =  kappa1*dn[Z];
  bc[YY][YZ][Z] =  kappa0*dn[Y];
  bc[YY][ZZ][Z] =  0.0;

  /* YZ equation */

  bc[YZ][XX][X] =  0.0;
  bc[YZ][XY][X] =  kappa0*dn[Z];
  bc[YZ][XZ][X] =  kappa0*dn[Y];
  bc[YZ][YY][X] =  0.0;
  bc[YZ][YZ][X] =  2.0*kappa1*dn[X];
  bc[YZ][ZZ][X] =  0.0;

  bc[YZ][XX][Y] =  0.0;
  bc[YZ][XY][Y] =  0.0;
  bc[YZ][XZ][Y] = -kappa1*dn[X];
  bc[YZ][YY][Y] =  kappa0*dn[Z];
  bc[YZ][YZ][Y] =  kappa2*dn[Y];
  bc[YZ][ZZ][Y] = -kappa1*dn[Z];

  bc[YZ][XX][Z] =  0.0;
  bc[YZ][XY][Z] = -kappa1*dn[X];
  bc[YZ][XZ][Z] =  0.0;
  bc[YZ][YY][Z] = -kappa1*dn[Y];
  bc[YZ][YZ][Z] =  kappa2*dn[Z];
  bc[YZ][ZZ][Z] =  kappa0*dn[Y];

  /* ZZ equation */

  bc[ZZ][XX][X] =  0.0;
  bc[ZZ][XY][X] =  0.0;
  bc[ZZ][XZ][X] =  kappa0*dn[Z];
  bc[ZZ][YY][X] =  0.0;
  bc[ZZ][YZ][X] =  0.0;
  bc[ZZ][ZZ][X] =  kappa1*dn[X];
  
  bc[ZZ][XX][Y] =  0.0;
  bc[ZZ][XY][Y] =  0.0;
  bc[ZZ][XZ][Y] =  0.0;
  bc[ZZ][YY][Y] =  0.0;
  bc[ZZ][YZ][Y] =  kappa0*dn[Z];
  bc[ZZ][ZZ][Y] =  kappa1*dn[Y];
  
  bc[ZZ][XX][Z] =  0.0;
  bc[ZZ][XY][Z] =  0.0;
  bc[ZZ][XZ][Z] = -kappa1*dn[X];
  bc[ZZ][YY][Z] =  0.0;
  bc[ZZ][YZ][Z] = -kappa1*dn[Y];
  bc[ZZ][ZZ][Z] =  kappa0*dn[Z];

  return 0;
}

/*****************************************************************************
 *
 *  util_gauss_solve
 *
 *  Solve linear system via Gaussian elimination. For the problems in this
 *  file, we only need to exchange rows, ie., have a partial pivot.
 *
 *  We solve Ax = b for A[MROW][MROW].
 *  x[MROW] is RHS on entry, and solution on exit.
 *  A is destroyed.
 *  Workspace for the pivot rows must be supplied: pivot[MROW].
 *
 *  Returns zero on success.
 *
 *****************************************************************************/

int util_gauss_solve(int mrow, double ** a, double * x, int * pivot) {

  int i, j, k;
  int iprow;
  double tmp;

  assert(a);
  assert(x);
  assert(pivot);

  iprow = -1;
  for (k = 0; k < mrow; k++) {
    pivot[k] = -1;
  }

  for (k = 0; k < mrow; k++) {

    /* Find pivot row */
    tmp = 0.0;
    for (i = 0; i < mrow; i++) {
      if (pivot[i] == -1) {
	if (fabs(a[i][k]) >= tmp) {
	  tmp = fabs(a[i][k]);
	  iprow = i;
	}
      }
    }
    pivot[k] = iprow;

    /* divide pivot row by the pivot element a[iprow][k] */

    if (a[iprow][k] == 0.0) return -1;

    tmp = 1.0 / a[iprow][k];
    for (j = k; j < mrow; j++) {
      a[iprow][j] *= tmp;
    }
    x[iprow] *= tmp;

    /* Subtract the pivot row (scaled) from remaining rows */

    for (i = 0; i < mrow; i++) {
      if (pivot[i] == -1) {
	tmp = a[i][k];
	for (j = k; j < mrow; j++) {
	  a[i][j] -= tmp*a[iprow][j];
	}
	x[i] -= tmp*x[iprow];
      }
    }
  }

  /* Now do the back substitution */

  for (i = mrow - 1; i > -1; i--) {
    iprow = pivot[i];
    tmp = x[iprow];
    for (k = i + 1; k < mrow; k++) {
      tmp -= a[iprow][k]*x[pivot[k]];
    }
    x[iprow] = tmp;
  }

  return 0;
}

/*****************************************************************************
 *
 *  util_q5_to_qab
 *
 *  A utility to expand condensed tensor.
 *
 *****************************************************************************/

__targetHost__ __target__ static void util_q5_to_qab(double q[3][3], const double * phi) {

  q[X][X] = phi[0];
  q[X][Y] = phi[1];
  q[X][Z] = phi[2];
  q[Y][X] = phi[1];
  q[Y][Y] = phi[3];
  q[Y][Z] = phi[4];
  q[Z][X] = phi[2];
  q[Z][Y] = phi[4];
  q[Z][Z] = -phi[0] - phi[3];

  return;
}<|MERGE_RESOLUTION|>--- conflicted
+++ resolved
@@ -280,19 +280,12 @@
 
 
 	  for (n1 = 0; n1 < NQAB; n1++) {
-<<<<<<< HEAD
 	    gradn[n1][ia][0]
 	      = field[addr_rank1(le_nsites(), NQAB, index + str[ia], n1)]
 	      - field[addr_rank1(le_nsites(), NQAB, index,           n1)];
 	    gradn[n1][ia][1]
 	      = field[addr_rank1(le_nsites(), NQAB, index,           n1)]
 	      - field[addr_rank1(le_nsites(), NQAB, index - str[ia], n1)];
-=======
-	    gradn[n1][ia][0] =
-	    field[FLDADR(nSites,NQAB,index+str[ia],n1)] - field[FLDADR(nSites,NQAB,index,n1)];
-	    gradn[n1][ia][1] =
-	      field[FLDADR(nSites,NQAB,index,n1)] - field[FLDADR(nSites,NQAB,index-str[ia],n1)];
->>>>>>> 9ac48e4b
 	  }
 
 	  /* Set unknown, with direction, or treat as known (zero grad) */
@@ -314,8 +307,6 @@
 	/* For planar anchoring we require qtilde_ab of Fournier and
 	 * Galatola, and its square (reduendent for fluid sites) */
 
-<<<<<<< HEAD
-	/*util_qab_expand(field, index, qs);*/
 	qs[X][X] = field[addr_rank1(le_nsites(), NQAB, index, XX)];
 	qs[X][Y] = field[addr_rank1(le_nsites(), NQAB, index, XY)];
 	qs[X][Z] = field[addr_rank1(le_nsites(), NQAB, index, XZ)];
@@ -325,21 +316,6 @@
 	qs[Z][X] = qs[X][Z];
 	qs[Z][Y] = qs[Y][Z];
 	qs[Z][Z] = 0.0 - qs[X][X] - qs[Y][Y];
-=======
-	//util_q5_to_qab(qs, field + NQAB*index);
-
-
-	qs[X][X] = field[FLDADR(nSites,NQAB,index,XX)];
-	qs[X][Y] = field[FLDADR(nSites,NQAB,index,XY)];
-	qs[X][Z] = field[FLDADR(nSites,NQAB,index,XZ)];
-	qs[Y][X] = qs[X][Y];
-	qs[Y][Y] = field[FLDADR(nSites,NQAB,index,YY)];
-	qs[Y][Z] = field[FLDADR(nSites,NQAB,index,YZ)];
-	qs[Z][X] = qs[X][Z];
-	qs[Z][Y] = qs[Y][Z];
-	qs[Z][Z] = 0.0 - qs[X][X] - qs[Y][Y];
-
->>>>>>> 9ac48e4b
 
 	q2 = 0.0;
 	for (ia = 0; ia < 3; ia++) {
@@ -460,20 +436,12 @@
 	/* The final answer is the sum of the partial gradients */
 
 	for (n1 = 0; n1 < NQAB; n1++) {
-<<<<<<< HEAD
 	  del2[addr_rank1(le_nsites(), NQAB, index, n1)] = 0.0;
 	  for (ia = 0; ia < 3; ia++) {
 	    grad[addr_rank2(le_nsites(), NQAB, 3, index, n1, ia)] =
 	      0.5*(gradn[n1][ia][0] + gradn[n1][ia][1]);
 	    del2[addr_rank1(le_nsites(), NQAB, index, n1)]
 	      += gradn[n1][ia][0] - gradn[n1][ia][1];
-=======
-	  del2[FLDADR(nSites,NQAB,index,n1)] = 0.0;
-	  for (ia = 0; ia < 3; ia++) {
-	    grad[FGRDADR(nSites,NQAB,index,n1,ia)] =
-	    0.5*(gradn[n1][ia][0] + gradn[n1][ia][1]);
-	    del2[FLDADR(nSites,NQAB,index,n1)] += gradn[n1][ia][0] - gradn[n1][ia][1];
->>>>>>> 9ac48e4b
 	  }
 	}
 	/* Next site */
@@ -799,12 +767,8 @@
 			      colloids_info_t* cinfo) {
 
   int index;
-<<<<<<< HEAD
 
   __targetTLPNoStride__(index, tc_nSites) {
-=======
-  __targetTLPNoStride__(index,tc_nSites){
->>>>>>> 9ac48e4b
     
     int ic, jc, kc;
     int str[3];
